"""
test for BaseRecording are done with BinaryRecordingExtractor.
but check only for BaseRecording general methods.
"""
import shutil
from pathlib import Path
import pytest
import numpy as np
from numpy.testing import assert_raises

from probeinterface import Probe

from spikeinterface.core import BinaryRecordingExtractor, NumpyRecording, load_extractor, get_default_zarr_compressor
from spikeinterface.core.base import BaseExtractor
from spikeinterface.core.testing import check_recordings_equal

from spikeinterface.core.testing_tools import generate_recording

if hasattr(pytest, "global_test_folder"):
    cache_folder = pytest.global_test_folder / "core"
else:
    cache_folder = Path("cache_folder") / "core"
    cache_folder.mkdir(exist_ok=True, parents=True)


def test_BaseRecording():
    num_seg = 2
    num_chan = 3
    num_samples = 30
    sampling_frequency = 10000
    dtype = 'int16'

    file_paths = [cache_folder / f'test_base_recording_{i}.raw' for i in range(num_seg)]
    for i in range(num_seg):
        a = np.memmap(file_paths[i], dtype=dtype,
                      mode='w+', shape=(num_samples, num_chan))
        a[:] = np.random.randn(*a.shape).astype(dtype)
    rec = BinaryRecordingExtractor(
        file_paths, sampling_frequency, num_chan, dtype)

    assert rec.get_num_segments() == 2
    assert rec.get_num_channels() == 3

    assert np.all(rec.ids_to_indices([0, 1, 2]) == [0, 1, 2])
    assert np.all(rec.ids_to_indices(
        [0, 1, 2], prefer_slice=True) == slice(0, 3, None))

    # annotations / properties
    rec.annotate(yep='yop')
    assert rec.get_annotation('yep') == 'yop'

    rec.set_channel_groups([0, 0, 1])

    rec.set_property('quality', [1., 3.3, np.nan])
    values = rec.get_property('quality')
    assert np.all(values[:2] == [1., 3.3, ])

    # missing property
    rec.set_property('string_property', ["ciao", "bello"], ids=[0, 1])
    values = rec.get_property('string_property')
    assert values[2] == ""

    # setting an different type raises an error
    assert_raises(Exception, rec.set_property, key='string_property_nan', values=["ciao", "bello"], ids=[0, 1],
                  missing_value=np.nan)

    # int properties without missing values raise an error
    assert_raises(Exception, rec.set_property,
                  key='int_property', values=[5, 6], ids=[1, 2])

    rec.set_property('int_property', [5, 6], ids=[1, 2], missing_value=200)
    values = rec.get_property('int_property')
    assert values.dtype.kind == "i"

    times0 = rec.get_times(segment_index=0)

    # dump/load dict
    d = rec.to_dict()
    rec2 = BaseExtractor.from_dict(d)
    rec3 = load_extractor(d)

    # dump/load json
    rec.dump_to_json(cache_folder / 'test_BaseRecording.json')
    rec2 = BaseExtractor.load(cache_folder / 'test_BaseRecording.json')
    rec3 = load_extractor(cache_folder / 'test_BaseRecording.json')

    # dump/load pickle
    rec.dump_to_pickle(cache_folder / 'test_BaseRecording.pkl')
    rec2 = BaseExtractor.load(cache_folder / 'test_BaseRecording.pkl')
    rec3 = load_extractor(cache_folder / 'test_BaseRecording.pkl')

    # dump/load dict - relative
    d = rec.to_dict(relative_to=cache_folder)
    rec2 = BaseExtractor.from_dict(d, base_folder=cache_folder)
    rec3 = load_extractor(d, base_folder=cache_folder)

    # dump/load json
    rec.dump_to_json(cache_folder / 'test_BaseRecording_rel.json', relative_to=cache_folder)
    rec2 = BaseExtractor.load(cache_folder / 'test_BaseRecording_rel.json', base_folder=cache_folder)
    rec3 = load_extractor(
        cache_folder / 'test_BaseRecording_rel.json', base_folder=cache_folder)

    # cache to binary
    folder = cache_folder / 'simple_recording'
    rec.save(format='binary', folder=folder)
    rec2 = BaseExtractor.load_from_folder(folder)
    assert 'quality' in rec2.get_property_keys()
    values = rec2.get_property('quality')
    assert values[0] == 1.
    assert values[1] == 3.3
    assert np.isnan(values[2])

    groups = rec2.get_channel_groups()
    assert np.array_equal(groups, [0, 0, 1])

    # but also possible
    rec3 = BaseExtractor.load(cache_folder / 'simple_recording')

    # cache to memory
    rec4 = rec3.save(format='memory')

    traces4 = rec4.get_traces(segment_index=0)
    traces = rec.get_traces(segment_index=0)
    assert np.array_equal(traces4, traces)

    # cache joblib several jobs
    folder = cache_folder / 'simple_recording2'
    rec2 = rec.save(folder=folder, chunk_size=10, n_jobs=4)
    traces2 = rec2.get_traces(segment_index=0)

    # set/get Probe only 2 channels
    probe = Probe(ndim=2)
    positions = [[0., 0.], [0., 15.], [0, 30.]]
    probe.set_contacts(positions=positions, shapes='circle',
                       shape_params={'radius': 5})
    probe.set_device_channel_indices([2, -1, 0])
    probe.create_auto_shape()

    rec_p = rec.set_probe(probe, group_mode='by_shank')
    rec_p = rec.set_probe(probe, group_mode='by_probe')
    positions2 = rec_p.get_channel_locations()
    assert np.array_equal(positions2, [[0, 30.], [0., 0.]])

    probe2 = rec_p.get_probe()
    positions3 = probe2.contact_positions
    assert np.array_equal(positions2, positions3)

    assert np.array_equal(probe2.device_channel_indices, [0, 1])

    # test save with probe
    folder = cache_folder / 'simple_recording3'
    rec2 = rec_p.save(folder=folder, chunk_size=10, n_jobs=2)
    rec2 = load_extractor(folder)
    probe2 = rec2.get_probe()
    assert np.array_equal(probe2.contact_positions, [[0, 30.], [0., 0.]])
    positions2 = rec_p.get_channel_locations()
    assert np.array_equal(positions2, [[0, 30.], [0., 0.]])
    traces2 = rec2.get_traces(segment_index=0)
    assert np.array_equal(traces2, rec_p.get_traces(segment_index=0))

    # from probeinterface.plotting import plot_probe_group, plot_probe
    # import matplotlib.pyplot as plt
    # plot_probe(probe)
    # plot_probe(probe2)
    # plt.show()

    # set unconnected probe
    probe = Probe(ndim=2)
    positions = [[0., 0.], [0., 15.], [0, 30.]]
    probe.set_contacts(positions=positions, shapes='circle',
                       shape_params={'radius': 5})
    probe.set_device_channel_indices([-1, -1, -1])
    probe.create_auto_shape()

    rec_empty_probe = rec.set_probe(probe, group_mode='by_shank')
<<<<<<< HEAD

=======
    assert rec_empty_probe.channel_ids.size == 0
    
>>>>>>> 50418a10
    # test return_scale
    sampling_frequency = 30000
    traces = np.zeros((1000, 5), dtype='int16')
    rec_int16 = NumpyRecording([traces], sampling_frequency)
    assert rec_int16.get_dtype() == 'int16'

    traces_int16 = rec_int16.get_traces()
    assert traces_int16.dtype == 'int16'
    # return_scaled raise error when no gain_to_uV/offset_to_uV properties
    with pytest.raises(ValueError):
        traces_float32 = rec_int16.get_traces(return_scaled=True)
    rec_int16.set_property('gain_to_uV', [.195] * 5)
    rec_int16.set_property('offset_to_uV', [0.] * 5)
    traces_float32 = rec_int16.get_traces(return_scaled=True)
    assert traces_float32.dtype == 'float32'

    # test with t_start
    rec = BinaryRecordingExtractor(
        file_paths, sampling_frequency, num_chan, dtype, t_starts=np.arange(num_seg)*10.)
    times1 = rec.get_times(1)
    folder = cache_folder / 'recording_with_t_start'
    rec2 = rec.save(folder=folder)
    assert np.allclose(times1, rec2.get_times(1))

    # test with time_vector
    rec = BinaryRecordingExtractor(
        file_paths, sampling_frequency, num_chan, dtype)
    rec.set_times(np.arange(num_samples) /
                  sampling_frequency + 30., segment_index=0)
    rec.set_times(np.arange(num_samples) /
                  sampling_frequency + 40., segment_index=1)
    times1 = rec.get_times(1)
    folder = cache_folder / 'recording_with_times'
    rec2 = rec.save(folder=folder)
    assert np.allclose(times1, rec2.get_times(1))
    rec3 = load_extractor(folder)
    assert np.allclose(times1, rec3.get_times(1))

    # test 3d probe
    rec_3d = generate_recording(ndim=3, num_channels=30)
    locations_3d = rec_3d.get_property("location")

    locations_xy = rec_3d.get_channel_locations(axes="xy")
    assert np.allclose(locations_xy, locations_3d[:, [0, 1]])

    locations_xz = rec_3d.get_channel_locations(axes="xz")
    assert np.allclose(locations_xz, locations_3d[:, [0, 2]])

    locations_zy = rec_3d.get_channel_locations(axes="zy")
    assert np.allclose(locations_zy, locations_3d[:, [2, 1]])

    locations_xzy = rec_3d.get_channel_locations(axes="xzy")
    assert np.allclose(locations_xzy, locations_3d[:, [0, 2, 1]])

    rec_2d = rec_3d.planarize(axes="zy")
    assert np.allclose(rec_2d.get_channel_locations(), locations_3d[:, [2, 1]])


    # Test save to zarr
    compressor = get_default_zarr_compressor()
    rec_zarr = rec2.save(format="zarr", zarr_path=cache_folder / "recording.zarr",
                         compressor=compressor)
    check_recordings_equal(rec2, rec_zarr, return_scaled=False)

    rec_zarr2 = rec2.save(format="zarr", zarr_path=cache_folder / "recording_channel_chunk.zarr",
                          compressor=compressor, channel_chunk_size=2)
    check_recordings_equal(rec2, rec_zarr2, return_scaled=False)



if __name__ == '__main__':
    test_BaseRecording()<|MERGE_RESOLUTION|>--- conflicted
+++ resolved
@@ -173,12 +173,8 @@
     probe.create_auto_shape()
 
     rec_empty_probe = rec.set_probe(probe, group_mode='by_shank')
-<<<<<<< HEAD
-
-=======
     assert rec_empty_probe.channel_ids.size == 0
     
->>>>>>> 50418a10
     # test return_scale
     sampling_frequency = 30000
     traces = np.zeros((1000, 5), dtype='int16')
