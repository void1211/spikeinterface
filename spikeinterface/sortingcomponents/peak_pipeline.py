--- conflicted
+++ resolved
@@ -56,12 +56,8 @@
     """Base class for waveform extractor"""
 
     def __init__(self, recording: BaseRecording, 
-<<<<<<< HEAD
-                 ms_before: float, ms_after: float, parents: Optional[List[PipelineNode]]=None, return_ouput: bool=True):
-=======
-                 ms_before: float, ms_after: float, parents: Optional[list[PipelineNode]]=None,
+                 ms_before: float, ms_after: float, parents: Optional[List[PipelineNode]]=None,
                  return_output: bool=False):
->>>>>>> 1e4ee1f9
         """
         Base class for waveform extractor. Contains logic to handle the temporal interval in which to extract the 
         waveforms.
@@ -84,12 +80,8 @@
 
 class ExtractDenseWaveforms(WaveformExtractorNode):
     def __init__(self, recording: BaseRecording, 
-<<<<<<< HEAD
-                 ms_before: float, ms_after: float, parents: Optional[List[PipelineNode]]=None, return_ouput: bool=True):
-=======
-                 ms_before: float, ms_after: float, parents: Optional[list[PipelineNode]]=None,
+                 ms_before: float, ms_after: float, parents: Optional[List[PipelineNode]]=None,
                  return_output: bool=False):
->>>>>>> 1e4ee1f9
         
         WaveformExtractorNode.__init__(self, recording=recording, ms_before=ms_before, ms_after=ms_after,
                                        return_output=return_output)        
