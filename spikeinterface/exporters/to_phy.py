from pathlib import Path
import csv

import numpy as np
import shutil
import pandas as pd

import spikeinterface
<<<<<<< HEAD
from spikeinterface.core import write_binary_recording, BinaryRecordingExtractor
from spikeinterface.core.job_tools import _shared_job_kwargs_doc, fix_job_kwargs
from spikeinterface.postprocessing import (get_template_channel_sparsity,
                                           compute_spike_amplitudes, compute_template_similarity,
=======
from spikeinterface.core import write_binary_recording, BinaryRecordingExtractor, ChannelSparsity
from spikeinterface.core.job_tools import _shared_job_kwargs_doc
from spikeinterface.postprocessing import (compute_spike_amplitudes, compute_template_similarity,
>>>>>>> 28219d51
                                           compute_principal_components)


def export_to_phy(waveform_extractor, output_folder, compute_pc_features=True,
                  compute_amplitudes=True, sparsity=None, copy_binary=True,
                  remove_if_exists=False, peak_sign='neg', template_mode='median',
                  dtype=None, verbose=True, **job_kwargs):
    """
    Exports a waveform extractor to the phy template-gui format.

    Parameters
    ----------
    waveform_extractor: a WaveformExtractor or None
        If WaveformExtractor is provide then the compute is faster otherwise
    output_folder: str
        The output folder where the phy template-gui files are saved
    compute_pc_features: bool
        If True (default), pc features are computed
    compute_amplitudes: bool
        If True (default), waveforms amplitudes are computed
    sparsity: ChannelSparsity or None
        The sparsity object.
    copy_binary: bool
        If True, the recording is copied and saved in the phy 'output_folder'
    remove_if_exists: bool
        If True and 'output_folder' exists, it is removed and overwritten
    peak_sign: 'neg', 'pos', 'both'
        Used by compute_spike_amplitudes
    template_mode: str
        Parameter 'mode' to be given to WaveformExtractor.get_template()
    dtype: dtype or None
        Dtype to save binary data
    verbose: bool
        If True, output is verbose
    {}
    
    """
    assert isinstance(waveform_extractor, spikeinterface.core.waveform_extractor.WaveformExtractor), \
        'waveform_extractor must be a WaveformExtractor object'
    sorting = waveform_extractor.sorting
    assert waveform_extractor.has_recording(), "Export to phy is not supported for 'recordingless' waveform extractors"
    recording = waveform_extractor.recording

    assert waveform_extractor.get_num_segments() == 1, "Export to phy only works with one segment"
    channel_ids = recording.channel_ids
    num_chans = recording.get_num_channels()
    fs = recording.sampling_frequency

<<<<<<< HEAD
    job_kwargs = fix_job_kwargs(job_kwargs)

    # handle sparsity
    if sparsity is None:
        if num_chans > 64:
            print(
                "WARNING: export to Phy with many channels and without sparsity might result in a heavy and less "
                "informative visualization. You can use the 'sparsity' argument to enforce sparsity "
                "(see spikeinterface.postprocessing.get_template_channel_sparsity() function for sparsity details.)"
=======
    # check sparsity
    if (num_chans > 64) and (sparsity is None or not waveform_extractor.is_sparse()):
        print(
            "WARNING: export to Phy with many channels and without sparsity might result in a heavy and less "
            "informative visualization. You can use use a sparse WaveformExtractor or you can use the 'sparsity' "
            "argument to enforce sparsity (see compute_sparsity())"
>>>>>>> 28219d51
            )
    
    if waveform_extractor.is_sparse():
        used_sparsity = waveform_extractor.sparsity
    elif sparsity is not None:
        used_sparsity = sparsity
    else:
        used_sparsity = ChannelSparsity.create_dense(waveform_extractor)
    # convinient sparsity dict for the 3 cases to retrieve channl_inds
    sparse_dict = used_sparsity.unit_id_to_channel_indices

    empty_flag = False
    non_empty_units = []
    for unit in sorting.unit_ids:
        if len(sorting.get_unit_spike_train(unit)) > 0:
            non_empty_units.append(unit)
        else:
            empty_flag = True
    unit_ids = non_empty_units
    if empty_flag:
        print('Warning: empty units have been removed when being exported to Phy')

    if not recording.is_filtered():
        print("Warning: recording is not filtered! It's recommended to filter the recording before exporting to phy.\n"
              "You can run spikeinterface.preprocessing.bandpass_filter(recording)")

    if len(unit_ids) == 0:
        raise Exception("No non-empty units in the sorting result, can't save to Phy.")

    output_folder = Path(output_folder).absolute()
    if output_folder.is_dir():
        if remove_if_exists:
            shutil.rmtree(output_folder)
        else:
            raise FileExistsError(f'{output_folder} already exists')

    output_folder.mkdir(parents=True)

    # save dat file
    if dtype is None:
        dtype = recording.get_dtype()

    if copy_binary:
        rec_path = output_folder / 'recording.dat'
        write_binary_recording(recording, file_paths=rec_path, verbose=verbose, dtype=dtype, **job_kwargs)
    elif isinstance(recording, BinaryRecordingExtractor):
        rec_path = recording._kwargs['file_paths'][0]
        dtype = recording.get_dtype()
    else:  # don't save recording.dat
        rec_path = 'None'

    dtype_str = np.dtype(dtype).name

    # write params.py
    with (output_folder / 'params.py').open('w') as f:
        f.write(f"dat_path = r'{str(rec_path)}'\n")
        f.write(f"n_channels_dat = {num_chans}\n")
        f.write(f"dtype = '{dtype_str}'\n")
        f.write(f"offset = 0\n")
        f.write(f"sample_rate = {fs}\n")
        f.write(f"hp_filtered = {recording.is_filtered()}")

    # export spike_times/spike_templates/spike_clusters
    # here spike_labels is a remapping to unit_index
    all_spikes = sorting.get_all_spike_trains(outputs='unit_index')
    spike_times, spike_labels = all_spikes[0]
    np.save(str(output_folder / 'spike_times.npy'), spike_times[:, np.newaxis])
    np.save(str(output_folder / 'spike_templates.npy'), spike_labels[:, np.newaxis])
    np.save(str(output_folder / 'spike_clusters.npy'), spike_labels[:, np.newaxis])

    # export templates/templates_ind/similar_templates
    # shape (num_units, num_samples, max_num_channels)
    max_num_channels = max(len(chan_inds) for chan_inds in sparse_dict.values())
    num_samples = waveform_extractor.nbefore + waveform_extractor.nafter
    templates = np.zeros((len(unit_ids), num_samples, max_num_channels), dtype=waveform_extractor.dtype)
    # here we pad template inds with -1 if len of sparse channels is unequal
    templates_ind = -np.ones((len(unit_ids), max_num_channels), dtype='int64')
    for unit_ind, unit_id in enumerate(unit_ids):
        chan_inds = sparse_dict[unit_id]
        template = waveform_extractor.get_template(unit_id, mode=template_mode, sparsity=sparsity)
        templates[unit_ind, :, :][:, :len(chan_inds)] = template
        templates_ind[unit_ind, :len(chan_inds)] = chan_inds

    template_similarity = compute_template_similarity(waveform_extractor, method='cosine_similarity')

    np.save(str(output_folder / 'templates.npy'), templates)
    np.save(str(output_folder / 'template_ind.npy'), templates_ind)
    np.save(str(output_folder / 'similar_templates.npy'), template_similarity)

    channel_maps = np.arange(num_chans, dtype='int32')
    channel_map_si = waveform_extractor.recording.get_channel_ids()
    channel_positions = recording.get_channel_locations().astype('float32')
    channel_groups = recording.get_channel_groups()
    if channel_groups is None:
        channel_groups = np.zeros(num_chans, dtype='int32')
    np.save(str(output_folder / 'channel_map.npy'), channel_maps)
    np.save(str(output_folder / 'channel_map_si.npy'), channel_map_si)
    np.save(str(output_folder / 'channel_positions.npy'), channel_positions)
    np.save(str(output_folder / 'channel_groups.npy'), channel_groups)

    if compute_amplitudes:
        if waveform_extractor.is_extension('spike_amplitudes'):
            sac = waveform_extractor.load_extension('spike_amplitudes')
            amplitudes = sac.get_data(outputs='concatenated')
        else:
            amplitudes = compute_spike_amplitudes(waveform_extractor, peak_sign=peak_sign, outputs='concatenated', 
                                                  **job_kwargs)
        # one segment only
        amplitudes = amplitudes[0][:, np.newaxis]
        np.save(str(output_folder / 'amplitudes.npy'), amplitudes)

    if compute_pc_features:
        if waveform_extractor.is_extension('principal_components'):
            pc = waveform_extractor.load_extension('principal_components')
        else:
            pc = compute_principal_components(waveform_extractor, n_components=5, mode='by_channel_local',
                                              sparsity=sparsity)
        pc_sparsity = pc.get_sparsity()
        if pc_sparsity is None:
            pc_sparsity = used_sparsity
        max_num_channels_pc = max(len(chan_inds) for chan_inds in pc_sparsity.unit_id_to_channel_indices.values())

        pc.run_for_all_spikes(output_folder / 'pc_features.npy', **job_kwargs)

        pc_feature_ind = -np.ones((len(unit_ids), max_num_channels_pc), dtype='int64')
        for unit_ind, unit_id in enumerate(unit_ids):
            chan_inds = pc_sparsity.unit_id_to_channel_indices[unit_id]
            pc_feature_ind[unit_ind, :len(chan_inds)] = chan_inds
        np.save(str(output_folder / 'pc_feature_ind.npy'), pc_feature_ind)

    # Save .tsv metadata
    cluster_group = pd.DataFrame({'cluster_id': [i for i in range(len(unit_ids))],
                                  'group': ['unsorted'] * len(unit_ids)})
    cluster_group.to_csv(output_folder / 'cluster_group.tsv',
                         sep="\t", index=False)
    si_unit_ids = pd.DataFrame({'cluster_id': [i for i in range(len(unit_ids))],
                                'si_unit_id': unit_ids})
    si_unit_ids.to_csv(output_folder / 'cluster_si_unit_ids.tsv',
                       sep="\t", index=False)

    unit_groups = sorting.get_property('group')
    if unit_groups is None:
        unit_groups = np.zeros(len(unit_ids), dtype='int32')
    channel_group = pd.DataFrame({'cluster_id': [i for i in range(len(unit_ids))],
                                  'channel_group': unit_groups})
    channel_group.to_csv(output_folder / 'cluster_channel_group.tsv',
                         sep="\t", index=False)
    
    if waveform_extractor.is_extension('quality_metrics'):
        qm = waveform_extractor.load_extension('quality_metrics')
        qm_data = qm.get_data()
        for column_name in qm_data.columns:
            # already computed by phy
            if column_name not in ["num_spikes", "firing_rate"]:
                metric = pd.DataFrame({'cluster_id': [i for i in range(len(unit_ids))],
                                       column_name: qm_data[column_name].values})
                metric.to_csv(output_folder / f'cluster_{column_name}.tsv',
                              sep="\t", index=False)

    if verbose:
        print('Run:\nphy template-gui ', str(output_folder / 'params.py'))


export_to_phy.__doc__ = export_to_phy.__doc__.format(_shared_job_kwargs_doc)<|MERGE_RESOLUTION|>--- conflicted
+++ resolved
@@ -6,16 +6,9 @@
 import pandas as pd
 
 import spikeinterface
-<<<<<<< HEAD
-from spikeinterface.core import write_binary_recording, BinaryRecordingExtractor
+from spikeinterface.core import write_binary_recording, BinaryRecordingExtractor, ChannelSparsity
 from spikeinterface.core.job_tools import _shared_job_kwargs_doc, fix_job_kwargs
-from spikeinterface.postprocessing import (get_template_channel_sparsity,
-                                           compute_spike_amplitudes, compute_template_similarity,
-=======
-from spikeinterface.core import write_binary_recording, BinaryRecordingExtractor, ChannelSparsity
-from spikeinterface.core.job_tools import _shared_job_kwargs_doc
 from spikeinterface.postprocessing import (compute_spike_amplitudes, compute_template_similarity,
->>>>>>> 28219d51
                                            compute_principal_components)
 
 
@@ -64,25 +57,15 @@
     num_chans = recording.get_num_channels()
     fs = recording.sampling_frequency
 
-<<<<<<< HEAD
     job_kwargs = fix_job_kwargs(job_kwargs)
 
-    # handle sparsity
-    if sparsity is None:
-        if num_chans > 64:
-            print(
-                "WARNING: export to Phy with many channels and without sparsity might result in a heavy and less "
-                "informative visualization. You can use the 'sparsity' argument to enforce sparsity "
-                "(see spikeinterface.postprocessing.get_template_channel_sparsity() function for sparsity details.)"
-=======
     # check sparsity
     if (num_chans > 64) and (sparsity is None or not waveform_extractor.is_sparse()):
         print(
             "WARNING: export to Phy with many channels and without sparsity might result in a heavy and less "
             "informative visualization. You can use use a sparse WaveformExtractor or you can use the 'sparsity' "
             "argument to enforce sparsity (see compute_sparsity())"
->>>>>>> 28219d51
-            )
+        )
     
     if waveform_extractor.is_sparse():
         used_sparsity = waveform_extractor.sparsity
