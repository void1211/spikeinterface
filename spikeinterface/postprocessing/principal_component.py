import shutil
import pickle
import warnings
from pathlib import Path
from tqdm.auto import tqdm

import numpy as np

from sklearn.decomposition import IncrementalPCA
from sklearn.exceptions import NotFittedError

<<<<<<< HEAD
from spikeinterface.core.job_tools import (ChunkRecordingExecutor, ensure_n_jobs,
                                           _shared_job_kwargs_doc, fix_job_kwargs)
from spikeinterface.core.template_tools import get_template_channel_sparsity
=======

from spikeinterface.core import ChannelSparsity
from spikeinterface.core.job_tools import ChunkRecordingExecutor, ensure_n_jobs, _shared_job_kwargs_doc
>>>>>>> 28219d51
from spikeinterface.core.waveform_extractor import WaveformExtractor, BaseWaveformExtractorExtension

_possible_modes = ['by_channel_local', 'by_channel_global', 'concatenated']


class WaveformPrincipalComponent(BaseWaveformExtractorExtension):
    """
    Class to extract principal components from a WaveformExtractor object.
    """

    extension_name = 'principal_components'
    handle_sparsity = True

    def __init__(self, waveform_extractor):
        BaseWaveformExtractorExtension.__init__(self, waveform_extractor)

    @classmethod
    def create(cls, waveform_extractor):
        pc = WaveformPrincipalComponent(waveform_extractor)
        return pc

    def __repr__(self):
        we = self.waveform_extractor
        clsname = self.__class__.__name__
        nseg = we.get_num_segments()
        nchan = we.get_num_channels()
        txt = f'{clsname}: {nchan} channels - {nseg} segments'
        if len(self._params) > 0:
            mode = self._params['mode']
            n_components = self._params['n_components']
            txt = txt + f'\n  mode: {mode} n_components: {n_components}'
            if self._params['sparsity'] is not None:
                txt += ' - sparse'
        return txt

    def _set_params(self, n_components=5, mode='by_channel_local',
                    whiten=True, dtype='float32', sparsity=None):
        assert mode in _possible_modes, "Invalid mode!"
        
        if self.waveform_extractor.is_sparse():
            assert sparsity is None, "WaveformExtractor is already sparse, sparsity must be None"
        
        # the sparsity in params is ONLY the injected sparsity and not the waveform_extractor one
        params = dict(n_components=int(n_components),
                      mode=str(mode),
                      whiten=bool(whiten),
                      dtype=np.dtype(dtype).str,
                      sparsity=sparsity)
        
        return params
    
    def _select_extension_data(self, unit_ids):
        new_extension_data = dict()
        for unit_id in unit_ids:
            new_extension_data[f'pca_{unit_id}'] = self._extension_data[f'pca_{unit_id}']
        for k, v in self._extension_data.items():
            if "model" in k:
                new_extension_data[k] = v
        return new_extension_data

    def get_projections(self, unit_id):
        """
        Returns the computed projections for the sampled waveforms of a unit id.

        Parameters
        ----------
        unit_id : int or str 
            The unit id to return PCA projections for

        Returns
        -------
        proj: np.array
            The PCA projections (num_waveforms, num_components, num_channels)
        """
        return self._extension_data[f'pca_{unit_id}']

    def get_pca_model(self):
        """
        Returns the scikit-learn PCA model objects.

        Returns
        -------
        pca_models: PCA object(s)
            * if mode is "by_channel_local", "pca_model" is a list of PCA model by channel
            * if mode is "by_channel_global" or "concatenated", "pca_model" is a single PCA model
        """
        mode = self._params["mode"]
        if mode == "by_channel_local":
            pca_models = []
            for chan_id in self.waveform_extractor.channel_ids:
                pca_models.append(self._extension_data[f"pca_model_{mode}_{chan_id}"])
        else:
            pca_models = self._extension_data[f"pca_model_{mode}"]
        return pca_models

    def get_all_projections(self, channel_ids=None, unit_ids=None, outputs='id'):
        """
        Returns the computed projections for the sampled waveforms of all units.

        Parameters
        ----------
        channel_ids : list, optional
            List of channel ids on which projections are computed
        unit_ids : list, optional
            List of unit ids to return projections for
        outputs: str
            * 'id': 'all_labels' contain unit ids
            * 'index': 'all_labels' contain unit indices

        Returns
        -------
        all_labels: np.array
            Array with labels (ids or indices based on 'outputs') of returned PCA projections
        all_projections: np.array
            The PCA projections (num_all_waveforms, num_components, num_channels)
        """
        recording = self.waveform_extractor.recording

        if unit_ids is None:
            unit_ids = self.waveform_extractor.sorting.unit_ids

        all_labels = []  #  can be unit_id or unit_index
        all_projections = []
        for unit_index, unit_id in enumerate(unit_ids):
            proj = self.get_projections(unit_id)
            if channel_ids is not None:
                chan_inds = recording.ids_to_indices(channel_ids)
                proj = proj[:, :, chan_inds]
            n = proj.shape[0]
            if outputs == 'id':
                labels = np.array([unit_id] * n)
            elif outputs == 'index':
                labels = np.ones(n, dtype='int64')
                labels[:] = unit_index
            all_labels.append(labels)
            all_projections.append(proj)
        all_labels = np.concatenate(all_labels, axis=0)
        all_projections = np.concatenate(all_projections, axis=0)

        return all_labels, all_projections

    def project_new(self, new_waveforms, unit_id=None):
        """
        Projects new waveforms or traces snippets on the PC components.

        Parameters
        ----------
        new_waveforms: np.array
            Array with new waveforms to project with shape (num_waveforms, num_samples, num_channels)
        unit_id: int or str
            In case PCA is sparse and mode is by_channel_local, the unit_id of 'new_waveforms'

        Returns
        -------
        projections: np.array
            Projections of new waveforms on PCA compoents

        """
        p = self._params
        mode = p["mode"]
        sparsity = p["sparsity"]

        wfs0 = self.waveform_extractor.get_waveforms(unit_id=self.waveform_extractor.sorting.unit_ids[0])
        assert wfs0.shape[1] == new_waveforms.shape[1], \
            ("Mismatch in number of samples between waveforms used to fit the pca model and 'new_waveforms")
        num_channels = len(self.waveform_extractor.channel_ids)

        # check waveform shapes
        if sparsity is not None:
            assert unit_id is not None, \
                    "The unit_id of the new_waveforms is needed to apply the waveforms transformation"
            channel_inds = sparsity.unit_id_to_channel_indices[unit_id]
            if new_waveforms.shape[2] != len(channel_inds):
                new_waveforms = new_waveforms.copy()[:, :, channel_inds]
        else:            
            assert wfs0.shape[2] == new_waveforms.shape[2], \
                ("Mismatch in number of channels between waveforms used to fit the pca model and 'new_waveforms")
            channel_inds = np.arange(num_channels, dtype=int)

        # get channel ids and pca models
        pca_model = self.get_pca_model()
        projections = None

        if mode == "by_channel_local":
            shape = (new_waveforms.shape[0], p['n_components'], num_channels)
            projections = np.zeros(shape)
            for wf_ind, chan_ind in enumerate(channel_inds):
                pca = pca_model[chan_ind]
                projections[:, :, chan_ind] = pca.transform(new_waveforms[:, :, wf_ind])
        elif mode == "by_channel_global":
            shape = (new_waveforms.shape[0], p['n_components'], num_channels)
            projections = np.zeros(shape)
            for wf_ind, chan_ind in enumerate(channel_inds):
                projections[:, :, chan_ind] = pca_model.transform(new_waveforms[:, :, wf_ind])
        elif mode == "concatenated":
            wfs_flat = new_waveforms.reshape(new_waveforms.shape[0], -1)
            projections = pca_model.transform(wfs_flat)

        return projections

    def get_sparsity(self):
        if self.waveform_extractor.is_sparse():
            return self.waveform_extractor.sparsity
        return self._params["sparsity"]

    def _run(self, n_jobs=1, progress_bar=False):
        """
        Compute the PCs on waveforms extacted within the WaveformExtarctor.
        Projections are computed only on the waveforms sampled by the WaveformExtractor.
        
        The index of spikes come from the WaveformExtarctor.
        This will be cached in the same folder than WaveformExtarctor
        in extension subfolder.
        """
        p = self._params
        we = self.waveform_extractor
        num_chans = we.get_num_channels()

        # prepare memmap files with npy
        projection_objects = {}
        unit_ids = we.unit_ids

        for unit_id in unit_ids:
            n_spike = we.get_waveforms(unit_id).shape[0]
            if p['mode'] in ('by_channel_local', 'by_channel_global'):
                shape = (n_spike, p['n_components'], num_chans)
            elif p['mode'] == 'concatenated':
                shape = (n_spike, p['n_components'])
            proj = np.zeros(shape, dtype=p['dtype'])          
            projection_objects[unit_id] = proj

        # run ...
        if p['mode'] == 'by_channel_local':
            self._run_by_channel_local(projection_objects, n_jobs, progress_bar)
        elif p['mode'] == 'by_channel_global':
            self._run_by_channel_global(projection_objects, n_jobs, progress_bar)
        elif p['mode'] == 'concatenated':
            self._run_concatenated(projection_objects, n_jobs, progress_bar)

        # add projections to extension data
        for unit_id in unit_ids:
            self._extension_data[f'pca_{unit_id}'] = projection_objects[unit_id]
            
    def get_data(self):
        """
        Get computed PCA projections.

        Returns
        -------
        all_labels : 1d np.array
            Array with all spike labels
        all_projections : 3d array
            Array with PCA projections (num_spikes, num_components, num_channels)
        """
        return self.get_all_projections()

    @staticmethod
    def get_extension_function():
        return compute_principal_components

    def run_for_all_spikes(self, file_path=None, **job_kwargs):
        """
        Project all spikes from the sorting on the PCA model.
        This is a long computation because waveform need to be extracted from each spikes.
        
        Used mainly for `export_to_phy()`
        
        PCs are exported to a .npy single file.

        Parameters
        ----------
        file_path : str or Path or None
            Path to npy file that will store the PCA projections.
            If None, output is saved in principal_components/all_pcs.npy
        {}
        """
        job_kwargs = fix_job_kwargs(job_kwargs)
        p = self._params
        we = self.waveform_extractor
        sorting = we.sorting
        assert we.has_recording(), (
            "To compute PCA projections for all spikes, the waveform extractor needs the recording"
        )
        recording = we.recording

        assert sorting.get_num_segments() == 1
        assert p['mode'] in ('by_channel_local', 'by_channel_global')

        if file_path is None:
            file_path = self.extension_folder / "all_pcs.npy"
        file_path = Path(file_path)

        all_spikes = sorting.get_all_spike_trains(outputs='unit_index')
        spike_times, spike_labels = all_spikes[0]

        sparsity = self.get_sparsity()
        if sparsity is None:
            sparse_channels_indices = {unit_id: np.arange(we.get_num_channels()) for unit_id in we.unit_ids}
            max_channels_per_template = we.get_num_channels()
        else:
            sparse_channels_indices = sparsity.unit_id_to_channel_indices
            max_channels_per_template = max([chan_inds.size for chan_inds in sparse_channels_indices.values()])

        unit_channels = [sparse_channels_indices[unit_id] for unit_id in sorting.unit_ids]

        pca_model = self.get_pca_model()
        if p['mode'] in ['by_channel_global', 'concatenated']:
            pca_model = [pca_model] * recording.get_num_channels()

        # nSpikes, nFeaturesPerChannel, nPCFeatures
        # this comes from  phy template-gui
        # https://github.com/kwikteam/phy-contrib/blob/master/docs/template-gui.md#datasets
        shape = (spike_times.size, p['n_components'], max_channels_per_template)
        all_pcs = np.lib.format.open_memmap(filename=file_path, mode='w+', dtype='float32', shape=shape)
        all_pcs_args = dict(filename=file_path, mode='r+', dtype='float32', shape=shape)

        # and run
        func = _all_pc_extractor_chunk
        init_func = _init_work_all_pc_extractor
        n_jobs = ensure_n_jobs(recording, job_kwargs.get('n_jobs', None))
        if n_jobs == 1:
            init_args = (recording,)
        else:
            init_args = (recording.to_dict(),)
        init_args = init_args + (all_pcs_args, spike_times, spike_labels, we.nbefore, we.nafter, 
                                 unit_channels, pca_model)
        processor = ChunkRecordingExecutor(recording, func, init_func, init_args, job_name='extract PCs', **job_kwargs)
        processor.run()

    def _fit_by_channel_local(self, n_jobs, progress_bar):
        from joblib import delayed, Parallel
        
        we = self.waveform_extractor
        p = self._params

        unit_ids = we.unit_ids
        channel_ids = we.channel_ids

        # there is one PCA per channel for independent fit per channel
        pca_models = [IncrementalPCA(n_components=p['n_components'], whiten=p['whiten']) for _ in channel_ids]
        
        mode = p["mode"]
        pca_model_files = []
        tmp_folder = Path("tmp")
        for chan_ind, chan_id in enumerate(channel_ids):
            pca_model = pca_models[chan_ind]
            if n_jobs > 1:
                tmp_folder.mkdir(exist_ok=True)
                pca_model_file = tmp_folder / f"tmp_pca_model_{mode}_{chan_id}.pkl"
                with pca_model_file.open("wb") as f:
                    pickle.dump(pca_model, f)
                pca_model_files.append(pca_model_file)
        
        # fit
        units_loop = enumerate(unit_ids)
        if progress_bar:
            units_loop = tqdm(units_loop, desc="Fitting PCA", total=len(unit_ids))

        for unit_ind, unit_id in units_loop:
            wfs, channel_inds = self._get_sparse_waveforms(unit_id)
            if n_jobs in (0, 1):
                for wf_ind, chan_ind in enumerate(channel_inds):
                    pca = pca_models[chan_ind]
                    pca.partial_fit(wfs[:, :, wf_ind])
            else:
                Parallel(n_jobs=n_jobs)(delayed(partial_fit_one_channel)(pca_model_files[chan_ind], wfs[:, :, wf_ind])
                                                        for wf_ind, chan_ind in enumerate(channel_inds))

        # reload the models (if n_jobs > 1)
        if n_jobs not in (0, 1):
            pca_models = []
            for chan_ind, chan_id in enumerate(channel_ids):
                pca_model_file = pca_model_files[chan_ind]
                with open(pca_model_file, 'rb') as fid:
                    pca_models.append(pickle.load(fid))
                pca_model_file.unlink()
            shutil.rmtree(tmp_folder)

        # add models to extension data
        for chan_ind, chan_id in enumerate(channel_ids):
            pca_model = pca_models[chan_ind]
            self._extension_data[f"pca_model_{mode}_{chan_id}"] = pca_model

        return pca_models

    def _run_by_channel_local(self, projection_memmap, n_jobs, progress_bar):
        """
        In this mode each PCA is "fit" and "transform" by channel.
        The output is then (n_spike, n_components, n_channels)
        """
        we = self.waveform_extractor
        unit_ids = we.unit_ids

        pca_model = self._fit_by_channel_local(n_jobs, progress_bar)

        # transform
        units_loop = enumerate(unit_ids)
        if progress_bar:
            units_loop = tqdm(units_loop, desc="Projecting waveforms", total=len(unit_ids))

        project_on_non_fitted = False
        for unit_ind, unit_id in units_loop:
            wfs, channel_inds = self._get_sparse_waveforms(unit_id)
            if wfs.size == 0:
                continue
            for wf_ind, chan_ind in enumerate(channel_inds):
                pca = pca_model[chan_ind]
                try:
                    proj = pca.transform(wfs[:, :, wf_ind])
                    projection_memmap[unit_id][:, :, chan_ind] = proj
                except NotFittedError as e:
                    # this could happen if len(wfs) is less then n_comp for a channel
                    project_on_non_fitted = True
        if project_on_non_fitted:
            warnings.warn("Projection attempted on unfitted PCA models. This could be due to a small "
                          "number of waveforms for a particular unit.")

    def _fit_by_channel_global(self, progress_bar):
        we = self.waveform_extractor
        p = self._params
        unit_ids = we.unit_ids

        # there is one unique PCA accross channels
        pca_model = IncrementalPCA(n_components=p['n_components'], whiten=p['whiten'])

        # fit
        units_loop = enumerate(unit_ids)
        if progress_bar:
            units_loop = tqdm(units_loop, desc="Fitting PCA", total=len(unit_ids))

        # with 'by_channel_global' we can't parallelize over channels
        for unit_ind, unit_id in units_loop:
            wfs, _ = self._get_sparse_waveforms(unit_id)
            if wfs.size == 0:
                continue
            # avoid loop with reshape
            shape = wfs.shape
            wfs_concat = wfs.transpose(0, 2, 1).reshape(shape[0] * shape[2], shape[1])
            pca_model.partial_fit(wfs_concat)

        # save
        mode = p["mode"]
        self._extension_data[f"pca_model_{mode}"] = pca_model

        return pca_model

    def _run_by_channel_global(self, projection_objects, n_jobs, progress_bar):
        """
        In this mode there is one "fit" for all channels.
        The transform is applied by channel.
        The output is then (n_spike, n_components, n_channels)
        """
        we = self.waveform_extractor
        unit_ids = we.unit_ids

        pca_model = self._fit_by_channel_global(progress_bar)

        # transform
        units_loop = enumerate(unit_ids)
        if progress_bar:
            units_loop = tqdm(units_loop, desc="Projecting waveforms", total=len(unit_ids))

        # with 'by_channel_global' we can't parallelize over channels
        for unit_ind, unit_id in units_loop:
            wfs, channel_inds = self._get_sparse_waveforms(unit_id)
            if wfs.size == 0:
                continue
            for wf_ind, chan_ind in enumerate(channel_inds):
                proj = pca_model.transform(wfs[:, :, wf_ind])
                projection_objects[unit_id][:, :, chan_ind] = proj
                
    def _fit_concatenated(self, progress_bar):
        we = self.waveform_extractor
        p = self._params
        unit_ids = we.unit_ids
        
        sparsity = self.get_sparsity()
        if sparsity is not None:
            sparsity0 = sparsity.unit_id_to_channel_indices[unit_ids[0]]
            assert all(len(chans) == len(sparsity0) for u, chans in sparsity.unit_id_to_channel_indices.items()), \
                "When using sparsity in concatenated mode, make sure each unit has the same number of sparse channels"
        
        # there is one unique PCA accross channels
        pca_model = IncrementalPCA(n_components=p['n_components'], whiten=p['whiten'])

        # fit
        units_loop = enumerate(unit_ids)
        if progress_bar:
            units_loop = tqdm(units_loop, desc="Fitting PCA", total=len(unit_ids))

        for unit_ind, unit_id in units_loop:
            wfs, _ = self._get_sparse_waveforms(unit_id)
            wfs_flat = wfs.reshape(wfs.shape[0], -1)
            pca_model.partial_fit(wfs_flat)

        # save
        mode = p["mode"]
        self._extension_data[f"pca_model_{mode}"] = pca_model

        return pca_model

    def _run_concatenated(self, projection_objects, n_jobs, progress_bar):
        """
        In this mode the waveforms are concatenated and there is
        a global fit_transform at once.
        """
        we = self.waveform_extractor
        p = self._params

        unit_ids = we.unit_ids

        # there is one unique PCA accross channels
        pca_model = self._fit_concatenated(progress_bar)

        # transform
        units_loop = enumerate(unit_ids)
        if progress_bar:
            units_loop = tqdm(units_loop, desc="Projecting waveforms", total=len(unit_ids))

        for unit_ind, unit_id in units_loop:
            wfs, _ = self._get_sparse_waveforms(unit_id)
            wfs_flat = wfs.reshape(wfs.shape[0], -1)
            proj = pca_model.transform(wfs_flat)
            projection_objects[unit_id][:, :] = proj

    def _get_sparse_waveforms(self, unit_id):
        # get waveforms : dense or sparse
        we = self.waveform_extractor
        sparsity = self._params['sparsity']
        if we.is_sparse():
            # natural sparsity
            wfs = we.get_waveforms(unit_id, lazy=False)
            channel_inds = we.sparsity.unit_id_to_channel_indices[unit_id]
        elif sparsity is not None:
            # injected sparsity
            wfs = self.waveform_extractor.get_waveforms(unit_id, sparsity=sparsity, lazy=False)
            channel_inds = sparsity.unit_id_to_channel_indices[unit_id]
        else:
            # dense
            wfs = self.waveform_extractor.get_waveforms(unit_id, sparsity=None, lazy=False)
            channel_inds = np.arange(we.channel_ids.size, dtype=int)
        return wfs, channel_inds

def _all_pc_extractor_chunk(segment_index, start_frame, end_frame, worker_ctx):
    recording = worker_ctx['recording']
    all_pcs = worker_ctx['all_pcs']
    spike_times = worker_ctx['spike_times']
    spike_labels = worker_ctx['spike_labels']
    nbefore = worker_ctx['nbefore']
    nafter = worker_ctx['nafter']
    unit_channels = worker_ctx['unit_channels']
    pca_model = worker_ctx['pca_model']

    seg_size = recording.get_num_samples(segment_index=segment_index)

    i0 = np.searchsorted(spike_times, start_frame)
    i1 = np.searchsorted(spike_times, end_frame)

    if i0 != i1:
        # protect from spikes on border :  spike_time<0 or spike_time>seg_size
        # usefull only when max_spikes_per_unit is not None
        # waveform will not be extracted and a zeros will be left in the memmap file
        while (spike_times[i0] - nbefore) < 0 and (i0 != i1):
            i0 = i0 + 1
        while (spike_times[i1 - 1] + nafter) > seg_size and (i0 != i1):
            i1 = i1 - 1

    if i0 == i1:
        return

    start = int(spike_times[i0] - nbefore)
    end = int(spike_times[i1 - 1] + nafter)
    traces = recording.get_traces(start_frame=start, end_frame=end, segment_index=segment_index)

    for i in range(i0, i1):
        st = spike_times[i]
        if st - start - nbefore < 0:
            continue
        if st - start + nafter > traces.shape[0]:
            continue

        wf = traces[st - start - nbefore:st - start + nafter, :]

        unit_index = spike_labels[i]
        chan_inds = unit_channels[unit_index]

        for c, chan_ind in enumerate(chan_inds):
            w = wf[:, chan_ind]
            if w.size > 0:
                w = w[None, :]
                all_pcs[i, :, c] = pca_model[chan_ind].transform(w)


def _init_work_all_pc_extractor(recording, all_pcs_args, spike_times, spike_labels, nbefore, nafter, unit_channels,
                                pca_model):
    worker_ctx = {}
    if isinstance(recording, dict):
        from spikeinterface.core import load_extractor
        recording = load_extractor(recording)
    worker_ctx['recording'] = recording
    worker_ctx['all_pcs'] = np.lib.format.open_memmap(**all_pcs_args)
    worker_ctx['spike_times'] = spike_times
    worker_ctx['spike_labels'] = spike_labels
    worker_ctx['nbefore'] = nbefore
    worker_ctx['nafter'] = nafter
    worker_ctx['unit_channels'] = unit_channels
    worker_ctx['pca_model'] = pca_model

    return worker_ctx


WaveformPrincipalComponent.run_for_all_spikes.__doc__ = WaveformPrincipalComponent.run_for_all_spikes.__doc__.format(
    _shared_job_kwargs_doc)

WaveformExtractor.register_extension(WaveformPrincipalComponent)


def compute_principal_components(waveform_extractor, load_if_exists=False,
                                 n_components=5, mode='by_channel_local', sparsity=None,
                                 whiten=True, dtype='float32', n_jobs=1,
                                 progress_bar=False):
    """
    Compute PC scores from waveform extractor. The PCA projections are pre-computed only
    on the sampled waveforms available from the WaveformExtractor.

    Parameters
    ----------
    waveform_extractor: WaveformExtractor
        The waveform extractor
    load_if_exists: bool
        If True and pc scores are already in the waveform extractor folders, pc scores are loaded and not recomputed.
    n_components: int
        Number of components fo PCA - default 5
    mode: str
        - 'by_channel_local': a local PCA is fitted for each channel (projection by channel)
        - 'by_channel_global': a global PCA is fitted for all channels (projection by channel)
        - 'concatenated': channels are concatenated and a global PCA is fitted
    sparsity: ChannelSparsity or None
        The sparsity to apply to waveforms.
        If waveform_extractor is already sparse, the default sparsity will be used.
    whiten: bool
        If True, waveforms are pre-whitened
    dtype: dtype
        Dtype of the pc scores (default float32)
    n_jobs: int
        Number of jobs used to fit the PCA model (if mode is 'by_channel_local') - default 1
    progress_bar: bool
        If True, a progress bar is shown - default False

    Returns
    -------
    pc: WaveformPrincipalComponent
        The waveform principal component object

    Examples
    --------
    >>> we = si.extract_waveforms(recording, sorting, folder='waveforms')
    >>> pc = st.compute_principal_components(we, n_components=3, mode='by_channel_local')
    >>> # get pre-computed projections for unit_id=1
    >>> projections = pc.get_projections(unit_id=1)
    >>> # get all pre-computed projections and labels
    >>> all_projections, all_labels = pc.get_all_projections()
    >>> # retrieve fitted pca model(s)
    >>> pca_model = pc.get_pca_model()
    >>> # compute projections on new waveforms
    >>> proj_new = pc.project_new(new_waveforms)
    >>> # run for all spikes in the SortingExtractor
    >>> pc.run_for_all_spikes(file_path="all_pca_projections.npy")
    """
    if load_if_exists and waveform_extractor.is_extension(WaveformPrincipalComponent.extension_name):
        pc = waveform_extractor.load_extension(WaveformPrincipalComponent.extension_name)
    else:
        pc = WaveformPrincipalComponent.create(waveform_extractor)
        pc.set_params(n_components=n_components, mode=mode, whiten=whiten, dtype=dtype,
                      sparsity=sparsity)
        pc.run(n_jobs=n_jobs, progress_bar=progress_bar)

    return pc


def partial_fit_one_channel(pca_file, wf_chan):
    with open(pca_file, 'rb') as fid:
        pca_model = pickle.load(fid)
    pca_model.partial_fit(wf_chan)
    with pca_file.open("wb") as f:
        pickle.dump(pca_model, f)<|MERGE_RESOLUTION|>--- conflicted
+++ resolved
@@ -9,15 +9,8 @@
 from sklearn.decomposition import IncrementalPCA
 from sklearn.exceptions import NotFittedError
 
-<<<<<<< HEAD
 from spikeinterface.core.job_tools import (ChunkRecordingExecutor, ensure_n_jobs,
                                            _shared_job_kwargs_doc, fix_job_kwargs)
-from spikeinterface.core.template_tools import get_template_channel_sparsity
-=======
-
-from spikeinterface.core import ChannelSparsity
-from spikeinterface.core.job_tools import ChunkRecordingExecutor, ensure_n_jobs, _shared_job_kwargs_doc
->>>>>>> 28219d51
 from spikeinterface.core.waveform_extractor import WaveformExtractor, BaseWaveformExtractorExtension
 
 _possible_modes = ['by_channel_local', 'by_channel_global', 'concatenated']
