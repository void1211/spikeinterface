--- conflicted
+++ resolved
@@ -61,11 +61,7 @@
         if method == 'center_of_mass':
             unit_location = compute_center_of_mass(self.waveform_extractor,  **method_kwargs)
         elif method == 'grid_convolution':
-<<<<<<< HEAD
-            unit_location = compute_from_templates(self.waveform_extractor,  **method_kwargs)
-=======
             unit_location = compute_grid_convolution(self.waveform_extractor,  **method_kwargs)
->>>>>>> 56197560
         elif method == 'monopolar_triangulation':
             unit_location = compute_monopolar_triangulation(self.waveform_extractor,  **method_kwargs)
         self._extension_data['unit_locations'] = unit_location
@@ -350,11 +346,7 @@
 
 
 def compute_grid_convolution(waveform_extractor, peak_sign='neg', local_radius_um=50., upsampling_um=5,
-<<<<<<< HEAD
-        sigma_um=np.linspace(10, 50, 3), sigma_ms=0.25, margin_um=50, prototype=None):
-=======
         sigma_um=np.linspace(10, 50, 5), sigma_ms=0.25, margin_um=50, prototype=None):
->>>>>>> 56197560
     '''
     Estimate the positions of the templates from a large grid of fake templates
 
