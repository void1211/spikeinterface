--- conflicted
+++ resolved
@@ -94,15 +94,10 @@
     return firing_rates
 
 
-<<<<<<< HEAD
-
-def compute_presence_ratio(waveform_extractor, num_bin_edges=101, **kwargs):
-=======
 _default_params["firing_rate"] = dict()
 
 
 def compute_presence_ratio(waveform_extractor, bin_duration_s=60):
->>>>>>> 67568327
     """Calculate the presence ratio, representing the fraction of time the unit is firing.
 
     Parameters
@@ -131,66 +126,27 @@
 
     seg_length = [recording.get_num_samples(i) for i in range(num_segs)]
     total_length = np.sum(seg_length)
-<<<<<<< HEAD
-
-    presence_ratios = {}
-    for unit_id in unit_ids:
-        spike_train = []
-        for segment_index in range(num_segs):
-            st = sorting.get_unit_spike_train(unit_id=unit_id, segment_index=segment_index)
-            st = st + np.sum(seg_length[:segment_index])
-            spike_train.append(st)
-        spike_train = np.concatenate(spike_train)
-
-        presence_ratios[unit_id] = presence_ratio(spike_train, total_length, num_bin_edges)
-
-    return presence_ratios
-
-
-def presence_ratio(spike_train, total_length, num_bin_edges=101):
-    """Calculate the presence ratio for a single unit
-
-    Parameters
-    ----------
-    spike_train : np.ndarray
-        Spike times for this unit, in samples
-    total_length : int
-        Total length of the recording in samples
-    num_bin_edges : int, optional, default: 101
-        The number of bins edges to use to compute the presence ratio.
-
-    Returns
-    -------
-    presence_ratio : float
-        The presence ratio for one unit
-
-    """
-    
-    h, b = np.histogram(spike_train, np.linspace(0, total_length, num_bin_edges))
-    
-    return np.sum(h > 0) / (num_bin_edges - 1)
-=======
     bin_duration_samples = int((bin_duration_s * recording.sampling_frequency))
     num_bin_edges = total_length // bin_duration_samples + 1
-    bins = np.arange(num_bin_edges) * bin_duration_samples
-
+    bin_edges = np.arange(num_bin_edges) * bin_duration_samples
+
+    presence_ratios = {}
     if total_length < bin_duration_samples:
         warnings.warn(f"Bin duration of {bin_duration_s}s is larger than recording duration. "
                       f"Presence ratios are set to NaN.")
         presence_ratio = {unit_id: np.nan for unit_id in sorting.unit_ids}
     else:
-        presence_ratio = {}
         for unit_id in unit_ids:
-            spiketrain = []
+            spike_train = []
             for segment_index in range(num_segs):
                 st = sorting.get_unit_spike_train(unit_id=unit_id, segment_index=segment_index)
                 st = st + np.sum(seg_length[:segment_index])
-                spiketrain.append(st)
-            spiketrain = np.concatenate(spiketrain)
-            h, _ = np.histogram(spiketrain, bins=bins)
-            presence_ratio[unit_id] = np.sum(h > 0) / (num_bin_edges - 1)
->>>>>>> 67568327
-
+                spike_train.append(st)
+            spike_train = np.concatenate(spike_train)
+
+            presence_ratios[unit_id] = presence_ratio(spike_train, total_length, bin_edges=bin_edges)
+
+    return presence_ratios
 
 
 _default_params["presence_ratio"] = dict(
@@ -278,22 +234,10 @@
 
     Returns
     -------
-<<<<<<< HEAD
-    Named tuple with the following properties:
-
-    isi_violations_ratio : dict of floats
-        The isi violation ratio described in [1], for all units
-    isi_violations_rate : dict of floats
-        Rate of contaminating spikes as a fraction of overall rate, for all units
-        Higher values indicate more contamination.
-    isi_violation_count : dict of ints
-        Number of violations, for all units
-=======
     isi_violations_ratio : float
         The isi violation ratio described in [1].
     isi_violation_count : int
         Number of violations.
->>>>>>> 67568327
 
     Notes
     -----
@@ -331,30 +275,13 @@
 
         for segment_index in range(num_segs):
             spike_train = sorting.get_unit_spike_train(unit_id=unit_id, segment_index=segment_index)
-<<<<<<< HEAD
             spike_trains.append(spike_train / fs)
 
-        ratio, rate, count = isi_violations(spike_trains, total_duration_s,
+        ratio, _, count = isi_violations(spike_trains, total_duration_s,
                                             isi_threshold_s, min_isi_s)
 
         isi_violations_ratio[unit_id] = ratio
-        isi_violations_rate[unit_id] = rate
         isi_violations_count[unit_id] = count
-=======
-            isis = np.diff(spike_train)
-            num_spikes += len(spike_train)
-            num_violations += np.sum(isis < isi_threshold_samples)
-        violation_time = 2 * num_spikes * (isi_threshold_s - min_isi_s)
-        
-        if num_spikes > 0:
-            total_rate = num_spikes / total_duration
-            violation_rate = num_violations / violation_time
-            isi_violations_ratio[unit_id] = violation_rate / total_rate
-            isi_violations_count[unit_id] = num_violations      
-        else:
-            isi_violations_ratio[unit_id] = np.nan
-            isi_violations_count[unit_id] = np.nan
->>>>>>> 67568327
 
     res = namedtuple('isi_violation',
                      ['isi_violations_ratio', 'isi_violations_count'])
@@ -366,63 +293,6 @@
     isi_threshold_ms=1.5, 
     min_isi_ms=0
 )
-
-
-def isi_violations(spike_trains, total_duration_s,
-                   isi_threshold_s=0.0015, 
-                   min_isi_s=0):
-    """Calculate Inter-Spike Interval (ISI) violations.
-
-    See compute_isi_violations for additional documentation
-
-    Parameters
-    ----------
-    spike_trains : list of np.ndarrays
-        The spike times for each recording segment for one unit, in seconds
-    total_duration_s : float
-        The total duration of the recording (in seconds)
-    isi_threshold_s : float, optional, default: 0.0015
-        Threshold for classifying adjacent spikes as an ISI violation, in seconds.
-        This is the biophysical refractory period (default=1.5).
-    min_isi_s : float, optional, default: 0
-        Minimum possible inter-spike interval, in seconds.
-        This is the artificial refractory period enforced
-        by the data acquisition system or post-processing algorithms.
-
-    Returns
-    -------
-    isi_violations_ratio : float
-        The isi violation ratio described in [1]
-    isi_violations_rate : float
-        Rate of contaminating spikes as a fraction of overall rate.
-        Higher values indicate more contamination.
-    isi_violation_count : int
-        Number of violations
-    """
-
-    num_violations = 0
-    num_spikes = 0
-
-    isi_violations_ratio = np.float64(np.nan)
-    isi_violations_rate = np.float64(np.nan)
-    isi_violations_count = np.float64(np.nan)
-
-    for spike_train in spike_trains:
-        isis = np.diff(spike_train)
-        num_spikes += len(spike_train)
-        num_violations += np.sum(isis < isi_threshold_s)
-
-    violation_time = 2 * num_spikes * (isi_threshold_s - min_isi_s)
-    
-    if num_spikes > 0:
-        total_rate = num_spikes / total_duration_s
-        violation_rate = num_violations / violation_time
-        isi_violations_ratio = violation_rate / total_rate
-        isi_violations_rate = num_violations / total_duration_s
-        isi_violations_count = num_violations      
-    
-    return isi_violations_ratio, isi_violations_rate, isi_violations_count
-
 
 
 def compute_refrac_period_violations(waveform_extractor, refractory_period_ms: float = 1.0,
@@ -446,19 +316,10 @@
 
     Returns
     -------
-<<<<<<< HEAD
-    Named tuple with the following properties:
-
-    rp_violations : dict of ints
-        Count of violations, for all units
-    contamination : dict of floats
-        Contamination metrics, for all units
-=======
     rp_contamination : float
         The refactory period contamination described in [1].
     rp_violations : int
         Number of refractory period violations.
->>>>>>> 67568327
 
     Reference
     ---------
@@ -508,53 +369,9 @@
     return res(rp_contamination, nb_violations)
 
 
-<<<<<<< HEAD
-if HAVE_NUMBA:
-    @numba.jit((numba.int64[::1], numba.int32), nopython=True, nogil=True, cache=True)
-    def _compute_nb_violations_numba(spike_train, t_r):
-        n_v = 0
-        N = len(spike_train)
-=======
-_default_params["rp_violations"] = dict(
-    refractory_period_ms=1,
-    censored_period_ms=0.0
-)
->>>>>>> 67568327
-
-        for i in range(N):
-            for j in range(i+1, N):
-                diff = spike_train[j] - spike_train[i]
-
-<<<<<<< HEAD
-                if diff > t_r:
-                    break
-
-                # if diff < t_c:
-                #     continue
-
-                n_v += 1
-
-        return n_v
-
-    @numba.jit((numba.int32[::1], numba.int64[::1], numba.int32[::1], numba.int32, numba.int32),
-               nopython=True, nogil=True, cache=True, parallel=True)
-    def _compute_rp_violations_numba(nb_rp_violations, spike_trains, spike_clusters, t_c, t_r):
-        n_units = len(nb_rp_violations)
-
-        for i in numba.prange(n_units):
-            spike_train = spike_trains[spike_clusters == i]
-            n_v = _compute_nb_violations_numba(spike_train, t_r)
-            nb_rp_violations[i] += n_v
-
-
-
 def compute_amplitude_cutoff(waveform_extractor, peak_sign='neg',
-                              num_histogram_bins=500, histogram_smoothing_value=3, **kwargs):
-=======
-def compute_amplitudes_cutoff(waveform_extractor, peak_sign='neg',
-                              num_histogram_bins=100, histogram_smoothing_value=3,
-                              amplitudes_bins_min_ratio=5):
->>>>>>> 67568327
+                             num_histogram_bins=500, histogram_smoothing_value=3,
+                             amplitudes_bins_min_ratio=5):
     """Calculate approximate fraction of spikes missing from a distribution of amplitudes.
 
     Parameters
@@ -570,7 +387,7 @@
     amplitudes_bins_min_ratio : int, optional, default: 5
         The minimum ratio between number of amplitudes for a unit and the number of bins.
         If the ratio is less than this threshold, the amplitude_cutoff for the unit is set 
-        to NaN
+        to NaN.
 
     Returns
     -------
@@ -585,19 +402,10 @@
 
     Notes
     -----
-<<<<<<< HEAD
-    This approach assumes the amplitude histogram is symmetric (not valid in the presence of drift). It does not assume the amplitude histogram is Gaussian.
-
-    Important: Here the amplitudes are extracted from the waveform extractor. This means that the number of spikes used to estimate amplitude may be low.
-
-    See: WaveformExtractor.set_params(max_spikes_per_unit=500)
-
-=======
     This approach assumes the amplitude histogram is symmetric (not valid in the presence of drift).
     If available, amplitudes are extracted from the "spike_amplitude" extension (recommended). 
     If the "spike_amplitude" extension is not available, the amplitudes are extracted from the waveform extractor,
     which usually has waveforms for a small subset of spikes (500 by default).
->>>>>>> 67568327
     """
     recording = waveform_extractor.recording
     sorting = waveform_extractor.sorting
@@ -619,11 +427,7 @@
             invert_amplitudes = True
 
     all_fraction_missing = {}
-<<<<<<< HEAD
-
-=======
     nan_units = []
->>>>>>> 67568327
     for unit_id in unit_ids:
         if spike_amplitudes is None:
             waveforms = waveform_extractor.get_waveforms(unit_id)
@@ -633,33 +437,15 @@
         else:
             amplitudes = np.concatenate([spike_amps[unit_id] for spike_amps in spike_amplitudes])
 
-        if len(amplitudes) / num_histogram_bins < amplitudes_bins_min_ratio:
-            nan_units.append(unit_id)
-            all_fraction_missing[unit_id] = np.nan
-            continue
-
         # change amplitudes signs in case peak_sign is pos
         if invert_amplitudes:
             amplitudes = -amplitudes
-<<<<<<< HEAD
-
-        fraction_missing = amplitude_cutoff(amplitudes, num_histogram_bins, histogram_smoothing_value)
-=======
-        h, b = np.histogram(amplitudes, num_histogram_bins, density=True)
-
-        # TODO : change with something better scipy.ndimage.gaussian_filter1d
-        pdf = scipy.ndimage.gaussian_filter1d(h, histogram_smoothing_value)
-        support = b[:-1]
-        bin_size = np.mean(np.diff(support))
-        peak_index = np.argmax(pdf)
-        
-        pdf_above = np.abs(pdf[peak_index:] - pdf[0])
-
-        if len(np.where(pdf_above == pdf_above.min())[0]) > 1:
-            warnings.warn("Amplitude PDF does not have a unique minimum! More spikes might be required for a correct "
-                          "amplitude_cutoff computation!")
->>>>>>> 67568327
-        
+
+        fraction_missing = amplitude_cutoff(amplitudes, num_histogram_bins, histogram_smoothing_value,
+                                            amplitudes_bins_min_ratio)
+        if np.isnan(fraction_missing) :
+            nan_units.append(unit_id)
+
         all_fraction_missing[unit_id] = fraction_missing
 
     if len(nan_units) > 0:
@@ -669,67 +455,16 @@
     return all_fraction_missing
 
 
-<<<<<<< HEAD
-def amplitude_cutoff(amplitudes, num_histogram_bins=500, histogram_smoothing_value=3):
-    """Calculate approximate fraction of spikes missing from a distribution of amplitudes.
-=======
 _default_params["amplitude_cutoff"] = dict(
     peak_sign='neg',
     num_histogram_bins=100,
-    histogram_smoothing_value=3
+    histogram_smoothing_value=3,
+    amplitudes_bins_min_ratio=5
 )
 
 
-if HAVE_NUMBA:
-    @numba.jit((numba.int64[::1], numba.int32), nopython=True, nogil=True, cache=True)
-    def _compute_nb_violations_numba(spike_train, t_r):
-        n_v = 0
-        N = len(spike_train)
->>>>>>> 67568327
-
-    See compute_amplitude_cutoff for additional documentation
-
-    Parameters
-    ----------
-    amplitudes : ndarray_like
-        The amplitudes (in uV) of the spikes for one unit.
-    peak_sign : {'neg', 'pos', 'both'}
-        The sign of the template to compute best channels.
-    num_histogram_bins : int, optional, default: 500
-        The number of bins to use to compute the amplitude histogram.
-    histogram_smoothing_value : int, optional, default: 3
-        Controls the smoothing applied to the amplitude histogram.
-
-    Returns
-    -------
-    fraction_missing : float
-        Estimated fraction of missing spikes, based on the amplitude distribution.
-
-    """
-
-    h, b = np.histogram(amplitudes, num_histogram_bins, density=True)
-
-    # TODO : use something better than scipy.ndimage.gaussian_filter1d
-    pdf = gaussian_filter1d(h, histogram_smoothing_value)
-    support = b[:-1]
-    bin_size = np.mean(np.diff(support))
-    peak_index = np.argmax(pdf)
-    
-    pdf_above = np.abs(pdf[peak_index:] - pdf[0])
-
-    if len(np.where(pdf_above == pdf_above.min())[0]) > 1:
-        warnings.warn("Amplitude PDF does not have a unique minimum! More spikes might be required for a correct "
-                        "amplitude_cutoff computation!")
-    
-    G = np.argmin(pdf_above) + peak_index
-    fraction_missing = np.sum(pdf[G:]) * bin_size
-    fraction_missing = np.min([fraction_missing, 0.5])
-
-    return fraction_missing
-
-
 def compute_noise_cutoff(waveform_extractor, peak_sign='neg', quantile_length=.25, 
-                         n_bins=100, **kwargs):
+                         num_histogram_bins=100, amplitudes_bins_min_ratio=5):
     """
     A metric developed by IBL to determine whether a unit's amplitude distribution is cut off
     (at floor), without assuming a Gaussian distribution. This metric takes the amplitude distribution, computes the mean and std of an upper quartile of the distribution, and determines how many standard
@@ -756,13 +491,16 @@
         The sign of the template to compute best channels.
     quantile_length : float
         The size of the upper quartile of the amplitude distribution.
-    n_bins : int
+    num_histogram_bins : int
         The number of bins used to compute a histogram of the amplitude
         distribution.
-
-    Returns
-    -------
-
+    amplitudes_bins_min_ratio : int, optional, default: 5
+        The minimum ratio between number of amplitudes for a unit and the number of bins.
+        If the ratio is less than this threshold, the amplitude_cutoff for the unit is set 
+        to NaN.
+
+    Returns
+    -------
     Named tuple with the following properties:
 
     all_noise_cutoffs : dict of floats
@@ -781,10 +519,10 @@
 
     Notes
     -----
-    Important: Here the amplitudes are extracted from the waveform extractor. This means that the number of spikes used to estimate amplitude may be low.
-    
-    See: WaveformExtractor.set_params(max_spikes_per_unit=500)
-
+    This approach assumes the amplitude histogram is symmetric (not valid in the presence of drift).
+    If available, amplitudes are extracted from the "spike_amplitude" extension (recommended). 
+    If the "spike_amplitude" extension is not available, the amplitudes are extracted from the waveform extractor,
+    which usually has waveforms for a small subset of spikes (500 by default).
     """
 
     recording = waveform_extractor.recording
@@ -795,102 +533,54 @@
 
     extremum_channels_ids = get_template_extremum_channel(waveform_extractor, peak_sign=peak_sign)
 
+    spike_amplitudes = None
+    if waveform_extractor.is_extension("spike_amplitudes"):
+        amp_calculator = waveform_extractor.load_extension("spike_amplitudes")
+        spike_amplitudes = amp_calculator.get_data(outputs="by_unit")
+
     all_noise_cutoffs = {}
     all_first_low_quantiles = {}
     all_peak_bin_heights = {}
-
+    nan_units = []
     for unit_id in unit_ids:
-        waveforms = waveform_extractor.get_waveforms(unit_id)
-        chan_id = extremum_channels_ids[unit_id]
-        chan_ind = recording.id_to_index(chan_id)
-        amps = waveforms[:, before, chan_ind]
+        if spike_amplitudes is None:
+            waveforms = waveform_extractor.get_waveforms(unit_id)
+            chan_id = extremum_channels_ids[unit_id]
+            chan_ind = recording.id_to_index(chan_id)
+            amplitudes = waveforms[:, before, chan_ind]
+        else:
+            amplitudes = np.concatenate([spike_amps[unit_id] for spike_amps in spike_amplitudes])
 
         # change amplitudes signs in case peak_sign is pos
-        if peak_sign == "pos":
-            amps = -amps
-
-        cutoff, first_low_quantile, peak_bin_height = \
-            noise_cutoff(amps, quantile_length, n_bins)
+        amplitudes = np.abs(amplitudes)
+        cutoff, first_low_quantile, peak_bin_height = noise_cutoff(amplitudes, quantile_length, num_histogram_bins,
+                                                                   amplitudes_bins_min_ratio)
+        if np.isnan(cutoff) :
+            nan_units.append(unit_id)
 
         all_noise_cutoffs[unit_id] = cutoff
         all_first_low_quantiles[unit_id] = first_low_quantile
         all_peak_bin_heights[unit_id] = peak_bin_height
 
+    if len(nan_units) > 0:
+        warnings.warn(f"Units {nan_units} have too few spikes and "
+                       "amplitude_cutoff is set to NaN")
+
     res = namedtuple('noise_cutoff',
                      ['all_noise_cutoffs', 'all_first_low_quantiles', 'all_peak_bin_heights'])
 
     return res(all_noise_cutoffs, all_first_low_quantiles, all_peak_bin_heights)
 
 
-
-def noise_cutoff(amplitudes, quantile_length=.25, n_bins=100):
-    """
-
-    Computes the noise_cutoff metric for one unit
-
-    See compute_noise_cutoff function for additional documentation
-
-    Parameters
-    ----------
-    amplitudes : ndarray_like
-        The amplitudes (in uV) of the spikes for one unit.
-    quantile_length : float
-        The size of the upper quartile of the amplitude distribution.
-    n_bins : int
-        The number of bins used to compute a histogram of the amplitude
-        distribution.
-
-    Returns
-    -------
-    noise_cutoff : float
-        Number of standard deviations that the lower mean is outside of the
-        mean of the upper quartile; defaults to np.nan
-
-    first_low_quantile : float
-        The value of the first low quantile; defaults to np.nan
-
-    peak_bin_height : float
-        The value of the peak bin height; defaults to np.nan
-
-    Reference
-    ---------
-    This code was adapted from https://github.com/int-brain-lab/ibllib/blob/master/brainbox/metrics/single_units.py
-
-    """
-
-    cutoff = np.float64(np.nan)
-    first_low_quantile = np.float64(np.nan)
-    peak_bin_height = np.float64(np.nan)
-
-    if amplitudes.size > 1:  # ensure there are amplitudes available to analyze
-        
-        bins_list = np.linspace(0, np.max(amplitudes), n_bins)  # list of bins to compute the amplitude histogram
-        n, bins = np.histogram(amplitudes, bins=bins_list)  # construct amplitude histogram
-        idx_peak = np.argmax(n)  # peak of amplitude distribution
-        # don't count zeros #len(n) - idx_peak, compute the length of the top half of the distribution -- ignoring zero bins
-        length_top_half = len(np.where(n[idx_peak:-1] > 0)[0])
-        # the remaining part of the distribution, which we will compare the low quantile to
-        high_quantile = 2 * quantile_length
-        # the first bin (index) of the high quantile part of the distribution
-        high_quantile_start_ind = int(np.ceil(high_quantile * length_top_half + idx_peak))
-        # bins to consider in the high quantile (of all non-zero bins)
-        indices_bins_high_quantile = np.arange(high_quantile_start_ind, len(n))
-        idx_use = np.where(n[indices_bins_high_quantile] >= 1)[0]
-
-        if len(n[indices_bins_high_quantile]) > 0:  # ensure there are amplitudes in these bins
-            # mean of all amp values in high quantile bins
-            mean_high_quantile = np.mean(n[indices_bins_high_quantile][idx_use])
-            std_high_quantile = np.std(n[indices_bins_high_quantile][idx_use])
-            
-            if std_high_quantile > 0:
-                first_low_quantile = n[(n != 0)][1]  # take the second bin
-                cutoff = (first_low_quantile - mean_high_quantile) / std_high_quantile
-                peak_bin_height = np.max(n)
-
-    return cutoff, first_low_quantile, peak_bin_height
-
-
-def compute_slidingRP_viol(waveform_extractor, bin_size=0.25, thresh=0.1, acceptThresh=0.1):
+_default_params["noise_cutoff"] = dict(
+    peak_sign='neg',
+    num_histogram_bins=100,
+    quantile_length=0.25,
+    amplitudes_bins_min_ratio=5
+)
+
+
+def compute_sliding_rp_violations(waveform_extractor, bin_size=0.25, thresh=0.1, acceptThresh=0.1):
     """
     A binary metric developed by IBL which determines whether there is an acceptable level of
     refractory period violations by using a sliding refractory period.
@@ -945,7 +635,7 @@
             spike_trains.append(spike_train)
 
         all_didpass[unit_id] = slidingRP_viol(np.concatenate(spike_trains), fs, bin_size, thresh,
-                                            acceptThresh)
+                                              acceptThresh)
 
     return all_didpass
 
@@ -1038,4 +728,251 @@
     max_acceptable = poisson.ppf(thresh, expected_count_for_acceptable_limit)
     if max_acceptable == 0 and poisson.pmf(0, expected_count_for_acceptable_limit) > 0:
         max_acceptable = -1
-    return max_acceptable+    return max_acceptable
+
+
+### LOW-LEVEL FUNCTIONS ###
+def presence_ratio(spike_train, total_length, bin_edges=None, num_bin_edges=None):
+    """Calculate the presence ratio for a single unit
+
+    Parameters
+    ----------
+    spike_train : np.ndarray
+        Spike times for this unit, in samples
+    total_length : int
+        Total length of the recording in samples
+    bin_edges : np.array
+        Pre-computed bin edges (mutually exclusive with num_bin_edges).
+    num_bin_edges : int, optional, default: 101
+        The number of bins edges to use to compute the presence ratio.
+        (mutually exclusive with bin_edges).
+
+    Returns
+    -------
+    presence_ratio : float
+        The presence ratio for one unit
+
+    """
+    assert bin_edges is not None or num_bin_edges is not None, "Use either bin_edges or num_bin_edges"
+    if bin_edges is not None:
+        bins = bin_edges
+    else:
+        bins = num_bin_edges
+    h, _ = np.histogram(spike_train, np.linspace(0, total_length, bins=bins))
+    
+    return np.sum(h > 0) / (num_bin_edges - 1)
+
+
+def isi_violations(spike_trains, total_duration_s,
+                   isi_threshold_s=0.0015, 
+                   min_isi_s=0):
+    """Calculate Inter-Spike Interval (ISI) violations.
+
+    See compute_isi_violations for additional documentation
+
+    Parameters
+    ----------
+    spike_trains : list of np.ndarrays
+        The spike times for each recording segment for one unit, in seconds
+    total_duration_s : float
+        The total duration of the recording (in seconds)
+    isi_threshold_s : float, optional, default: 0.0015
+        Threshold for classifying adjacent spikes as an ISI violation, in seconds.
+        This is the biophysical refractory period (default=1.5).
+    min_isi_s : float, optional, default: 0
+        Minimum possible inter-spike interval, in seconds.
+        This is the artificial refractory period enforced
+        by the data acquisition system or post-processing algorithms.
+
+    Returns
+    -------
+    isi_violations_ratio : float
+        The isi violation ratio described in [1]
+    isi_violations_rate : float
+        Rate of contaminating spikes as a fraction of overall rate.
+        Higher values indicate more contamination.
+    isi_violation_count : int
+        Number of violations
+    """
+
+    num_violations = 0
+    num_spikes = 0
+
+    isi_violations_ratio = np.float64(np.nan)
+    isi_violations_rate = np.float64(np.nan)
+    isi_violations_count = np.float64(np.nan)
+
+    for spike_train in spike_trains:
+        isis = np.diff(spike_train)
+        num_spikes += len(spike_train)
+        num_violations += np.sum(isis < isi_threshold_s)
+
+    violation_time = 2 * num_spikes * (isi_threshold_s - min_isi_s)
+    
+    if num_spikes > 0:
+        total_rate = num_spikes / total_duration_s
+        violation_rate = num_violations / violation_time
+        isi_violations_ratio = violation_rate / total_rate
+        isi_violations_rate = num_violations / total_duration_s
+        isi_violations_count = num_violations      
+    
+    return isi_violations_ratio, isi_violations_rate, isi_violations_count
+
+
+def amplitude_cutoff(amplitudes, num_histogram_bins=500, histogram_smoothing_value=3,
+                     amplitudes_bins_min_ratio=5):
+    """Calculate approximate fraction of spikes missing from a distribution of amplitudes.
+
+
+    See compute_amplitude_cutoff for additional documentation
+
+    Parameters
+    ----------
+    amplitudes : ndarray_like
+        The amplitudes (in uV) of the spikes for one unit.
+    peak_sign : {'neg', 'pos', 'both'}
+        The sign of the template to compute best channels.
+    num_histogram_bins : int, optional, default: 500
+        The number of bins to use to compute the amplitude histogram.
+    histogram_smoothing_value : int, optional, default: 3
+        Controls the smoothing applied to the amplitude histogram.
+    amplitudes_bins_min_ratio : int, optional, default: 5
+        The minimum ratio between number of amplitudes for a unit and the number of bins.
+        If the ratio is less than this threshold, the amplitude_cutoff for the unit is set 
+        to NaN.
+
+    Returns
+    -------
+    fraction_missing : float
+        Estimated fraction of missing spikes, based on the amplitude distribution.
+
+    """
+    if len(amplitudes) / num_histogram_bins < amplitudes_bins_min_ratio:
+        return np.nan
+    else:
+        h, b = np.histogram(amplitudes, num_histogram_bins, density=True)
+
+        # TODO : use something better than scipy.ndimage.gaussian_filter1d
+        pdf = gaussian_filter1d(h, histogram_smoothing_value)
+        support = b[:-1]
+        bin_size = np.mean(np.diff(support))
+        peak_index = np.argmax(pdf)
+        
+        pdf_above = np.abs(pdf[peak_index:] - pdf[0])
+
+        if len(np.where(pdf_above == pdf_above.min())[0]) > 1:
+            warnings.warn("Amplitude PDF does not have a unique minimum! More spikes might be required for a correct "
+                        "amplitude_cutoff computation!")
+        
+        G = np.argmin(pdf_above) + peak_index
+        fraction_missing = np.sum(pdf[G:]) * bin_size
+        fraction_missing = np.min([fraction_missing, 0.5])
+
+        return fraction_missing
+
+
+def noise_cutoff(amplitudes, quantile_length=.25, num_histogram_bins=100,
+                 amplitudes_bins_min_ratio=5):
+    """
+
+    Computes the noise_cutoff metric for one unit
+
+    See compute_noise_cutoff function for additional documentation
+
+    Parameters
+    ----------
+    amplitudes : ndarray_like
+        The amplitudes (in uV) of the spikes for one unit.
+    quantile_length : float
+        The size of the upper quartile of the amplitude distribution.
+    num_histogram_bins : int
+        The number of bins used to compute a histogram of the amplitude
+        distribution.
+    amplitudes_bins_min_ratio : int, optional, default: 5
+        The minimum ratio between number of amplitudes for a unit and the number of bins.
+        If the ratio is less than this threshold, the amplitude_cutoff for the unit is set 
+        to NaN.
+
+    Returns
+    -------
+    noise_cutoff : float
+        Number of standard deviations that the lower mean is outside of the
+        mean of the upper quartile; defaults to np.nan
+
+    first_low_quantile : float
+        The value of the first low quantile; defaults to np.nan
+
+    peak_bin_height : float
+        The value of the peak bin height; defaults to np.nan
+
+    Reference
+    ---------
+    This code was adapted from https://github.com/int-brain-lab/ibllib/blob/master/brainbox/metrics/single_units.py
+
+    """
+    if len(amplitudes) / num_histogram_bins < amplitudes_bins_min_ratio:
+        return np.nan, np.nan, np.nan
+    else:
+        cutoff = np.float64(np.nan)
+        first_low_quantile = np.float64(np.nan)
+        peak_bin_height = np.float64(np.nan)
+
+        if amplitudes.size > 1:  # ensure there are amplitudes available to analyze
+            
+            bins_list = np.linspace(0, np.max(amplitudes), num_histogram_bins)  # list of bins to compute the amplitude histogram
+            n, bins = np.histogram(amplitudes, bins=bins_list)  # construct amplitude histogram
+            idx_peak = np.argmax(n)  # peak of amplitude distribution
+            # don't count zeros #len(n) - idx_peak, compute the length of the top half of the distribution -- ignoring zero bins
+            length_top_half = len(np.where(n[idx_peak:-1] > 0)[0])
+            # the remaining part of the distribution, which we will compare the low quantile to
+            high_quantile = 2 * quantile_length
+            # the first bin (index) of the high quantile part of the distribution
+            high_quantile_start_ind = int(np.ceil(high_quantile * length_top_half + idx_peak))
+            # bins to consider in the high quantile (of all non-zero bins)
+            indices_bins_high_quantile = np.arange(high_quantile_start_ind, len(n))
+            idx_use = np.where(n[indices_bins_high_quantile] >= 1)[0]
+            print(bins_list)
+
+            if len(n[indices_bins_high_quantile]) > 0:  # ensure there are amplitudes in these bins
+                # mean of all amp values in high quantile bins
+                mean_high_quantile = np.mean(n[indices_bins_high_quantile][idx_use])
+                std_high_quantile = np.std(n[indices_bins_high_quantile][idx_use])
+                
+                if std_high_quantile > 0:
+                    first_low_quantile = n[(n != 0)][1]  # take the second bin
+                    cutoff = (first_low_quantile - mean_high_quantile) / std_high_quantile
+                    peak_bin_height = np.max(n)
+
+    return cutoff, first_low_quantile, peak_bin_height
+
+
+
+if HAVE_NUMBA:
+    @numba.jit((numba.int64[::1], numba.int32), nopython=True, nogil=True, cache=True)
+    def _compute_nb_violations_numba(spike_train, t_r):
+        n_v = 0
+        N = len(spike_train)
+
+        for i in range(N):
+            for j in range(i+1, N):
+                diff = spike_train[j] - spike_train[i]
+
+                if diff > t_r:
+                    break
+
+                # if diff < t_c:
+                #     continue
+
+                n_v += 1
+
+        return n_v
+
+    @numba.jit((numba.int32[::1], numba.int64[::1], numba.int32[::1], numba.int32, numba.int32),
+               nopython=True, nogil=True, cache=True, parallel=True)
+    def _compute_rp_violations_numba(nb_rp_violations, spike_trains, spike_clusters, t_c, t_r):
+        n_units = len(nb_rp_violations)
+
+        for i in numba.prange(n_units):
+            spike_train = spike_trains[spike_clusters == i]
+            n_v = _compute_nb_violations_numba(spike_train, t_r)
+            nb_rp_violations[i] += n_v