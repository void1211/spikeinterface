--- conflicted
+++ resolved
@@ -8,21 +8,13 @@
 from spikeinterface.qualitymetrics.utils import create_ground_truth_pc_distributions
 
 from spikeinterface.qualitymetrics import calculate_pc_metrics
-<<<<<<< HEAD
-from spikeinterface.postprocessing import WaveformPrincipalComponent, compute_spike_amplitudes
+from spikeinterface.postprocessing import compute_principal_components, compute_spike_locations, compute_spike_amplitudes
 
 from spikeinterface.qualitymetrics import (mahalanobis_metrics, lda_metrics, nearest_neighbors_metrics, 
-        compute_amplitude_cutoff, compute_presence_ratio, compute_isi_violations, compute_firing_rate, 
-        compute_num_spikes, compute_snrs, compute_refrac_period_violations, compute_noise_cutoff,
-        compute_sliding_rp_violations)
-=======
-from spikeinterface.postprocessing import compute_principal_components, compute_spike_locations, compute_spike_amplitudes
-
-from spikeinterface.qualitymetrics import (mahalanobis_metrics, lda_metrics, nearest_neighbors_metrics, 
-        compute_amplitudes_cutoff, compute_presence_ratio, compute_isi_violations, compute_firing_rate, 
-        compute_num_spikes, compute_snrs, compute_refrac_period_violations, compute_amplitudes_median,
-        compute_drift_metrics)
->>>>>>> bcdb4f0b
+        compute_amplitude_cutoffs, compute_presence_ratio, compute_isi_violations, compute_firing_rate, 
+        compute_num_spikes, compute_snrs, compute_refrac_period_violations, compute_sliding_rp_violations,
+        compute_drift_metrics, compute_amplitude_medians)
+
 
 if hasattr(pytest, "global_test_folder"):
     cache_folder = pytest.global_test_folder / "qualitymetrics"
@@ -146,12 +138,8 @@
 def test_calculate_amplitude_cutoff(simulated_data):
     amp_cuts_gt = {0: 0.33067210050787543, 1: 0.43482247296942045, 2: 0.43482247296942045}
     we = setup_dataset(simulated_data, score_detection=0.5)
-<<<<<<< HEAD
-    amp_cuts = compute_amplitude_cutoff(we, num_histogram_bins=30)
-    assert amp_cuts == {0: 0.3307144004373338, 1: 0.43482247296942045, 2: 0.43482247296942045}
-=======
     spike_amps = compute_spike_amplitudes(we)
-    amp_cuts = compute_amplitudes_cutoff(we, num_histogram_bins=10)
+    amp_cuts = compute_amplitude_cutoffs(we, num_histogram_bins=10)
     assert np.allclose(list(amp_cuts_gt.values()), list(amp_cuts.values()), rtol=0.05)
 
 
@@ -159,20 +147,9 @@
     amp_medians_gt = {0: 130.77323354628675, 1: 130.7461997791725, 2: 130.7461997791725}
     we = setup_dataset(simulated_data, score_detection=0.5)
     spike_amps = compute_spike_amplitudes(we)
-    amp_medians = compute_amplitudes_median(we)
+    amp_medians = compute_amplitude_medians(we)
     print(amp_medians)
     assert np.allclose(list(amp_medians_gt.values()), list(amp_medians.values()), rtol=0.05)
->>>>>>> bcdb4f0b
-
-
-def test_calculate_noise_cutoff(simulated_data):
-    we = setup_dataset(simulated_data, score_detection=0.5)
-    amps = compute_spike_amplitudes(we)
-
-    print(we.get_available_extension_names())
-    amp_cuts = compute_noise_cutoff(we, num_histogram_bins=100)
-    print(amp_cuts)
-    # assert amp_cuts == {0: 0.3307144004373338, 1: 0.43482247296942045, 2: 0.43482247296942045}
 
 
 def test_calculate_snrs(simulated_data):
@@ -231,14 +208,9 @@
 if __name__ == '__main__':
     setup_module()
     sim_data = _simulated_data()
-<<<<<<< HEAD
-    test_calculate_noise_cutoff(sim_data)
-    # test_calculate_presence_ratio(sim_data)
-=======
     # test_calculate_amplitude_cutoff(sim_data)
     # test_calculate_presence_ratio(sim_data)
     # test_calculate_amplitude_median(sim_data)
     # test_calculate_isi_violations(sim_data)
     # test_calculate_rp_violations(sim_data)
-    test_calculate_drift_metrics(sim_data)
->>>>>>> bcdb4f0b
+    test_calculate_drift_metrics(sim_data)