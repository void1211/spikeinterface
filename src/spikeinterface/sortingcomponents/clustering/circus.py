--- conflicted
+++ resolved
@@ -13,22 +13,16 @@
     HAVE_HDBSCAN = False
 
 import random, string
-<<<<<<< HEAD
+
 from spikeinterface.core import get_global_tmp_folder, Templates
-=======
 from spikeinterface.core import get_global_tmp_folder
->>>>>>> 78ede061
 from .clustering_tools import remove_duplicates_via_matching
 from spikeinterface.core.recording_tools import get_noise_levels, get_channel_distances
 from spikeinterface.sortingcomponents.peak_selection import select_peaks
 from spikeinterface.core.sparsity import compute_sparsity
 from spikeinterface.sortingcomponents.tools import remove_empty_templates, _get_optimal_n_jobs
 from spikeinterface.sortingcomponents.clustering.peak_svd import extract_peaks_svd
-<<<<<<< HEAD
 from spikeinterface.sortingcomponents.clustering.merge import merge_peak_labels_from_templates
-
-=======
->>>>>>> 78ede061
 from spikeinterface.sortingcomponents.tools import extract_waveform_at_max_channel
 
 
@@ -60,11 +54,8 @@
         "few_waveforms": None,
         "ms_before": 0.5,
         "ms_after": 0.5,
-<<<<<<< HEAD
         "remove_small_snr": False,
-=======
         "seed": None,
->>>>>>> 78ede061
         "noise_threshold": 4,
         "rank": 5,
         "templates_from_svd": False,
