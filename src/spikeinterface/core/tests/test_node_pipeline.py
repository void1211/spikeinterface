import pytest
import numpy as np
from pathlib import Path
import shutil

from spikeinterface import extract_waveforms, get_template_extremum_channel, generate_ground_truth_recording

# from spikeinterface.extractors import MEArecRecordingExtractor
from spikeinterface.extractors import read_mearec

# from spikeinterface.sortingcomponents.peak_detection import detect_peaks
from spikeinterface.core.node_pipeline import (
    run_node_pipeline,
    PeakRetriever,
    SpikeRetriever,
    PipelineNode,
    ExtractDenseWaveforms,
    sorting_to_peak,
)


if hasattr(pytest, "global_test_folder"):
    cache_folder = pytest.global_test_folder / "core"
else:
    cache_folder = Path("cache_folder") / "core"


class AmplitudeExtractionNode(PipelineNode):
    def __init__(self, recording, parents=None, return_output=True, param0=5.5):
        PipelineNode.__init__(self, recording, parents=parents, return_output=return_output)
        self.param0 = param0
        self._dtype = np.dtype([("abs_amplitude", recording.get_dtype())])

    def get_dtype(self):
        return self._dtype

    def compute(self, traces, peaks):
        amps = np.zeros(peaks.size, dtype=self._dtype)
        amps["abs_amplitude"] = np.abs(peaks["amplitude"])
        return amps

    def get_trace_margin(self):
        return 5


class WaveformDenoiser(PipelineNode):
    # waveform smoother
    def __init__(self, recording, return_output=True, parents=None):
        PipelineNode.__init__(self, recording, return_output=return_output, parents=parents)

    def get_dtype(self):
        return np.dtype("float32")

    def compute(self, traces, peaks, waveforms):
        kernel = np.array([0.1, 0.8, 0.1])
        denoised_waveforms = np.apply_along_axis(lambda m: np.convolve(m, kernel, mode="same"), axis=1, arr=waveforms)
        return denoised_waveforms


class WaveformsRootMeanSquare(PipelineNode):
    def __init__(self, recording, return_output=True, parents=None):
        PipelineNode.__init__(self, recording, return_output=return_output, parents=parents)

    def get_dtype(self):
        return np.dtype("float32")

    def compute(self, traces, peaks, waveforms):
        rms_by_channels = np.sum(waveforms**2, axis=1)
        return rms_by_channels


def test_run_node_pipeline():
    recording, sorting = generate_ground_truth_recording(num_channels=10, num_units=10, durations=[10.0])

    # job_kwargs = dict(chunk_duration="0.5s", n_jobs=2, progress_bar=False)
    job_kwargs = dict(chunk_duration="0.5s", n_jobs=1, progress_bar=False)

    spikes = sorting.to_spike_vector()

    # create peaks from spikes
    we = extract_waveforms(recording, sorting, mode="memory", **job_kwargs)
    extremum_channel_inds = get_template_extremum_channel(we, peak_sign="neg", outputs="index")
<<<<<<< HEAD
    peaks = sorting_to_peak(sorting, extremum_channel_inds)

    
=======
    # print(extremum_channel_inds)
    ext_channel_inds = np.array([extremum_channel_inds[unit_id] for unit_id in sorting.unit_ids])
    # print(ext_channel_inds)
    peaks = np.zeros(spikes.size, dtype=base_peak_dtype)
    peaks["sample_index"] = spikes["sample_index"]
    peaks["channel_index"] = ext_channel_inds[spikes["unit_index"]]
    peaks["amplitude"] = 0.0
    peaks["segment_index"] = 0

    # one step only : squeeze output
    peak_retriever = PeakRetriever(recording, peaks)
    nodes = [
        peak_retriever,
        AmplitudeExtractionNode(recording, parents=[peak_retriever], param0=6.6),
    ]
    step_one = run_node_pipeline(recording, nodes, job_kwargs, squeeze_output=True)
    assert np.allclose(np.abs(peaks["amplitude"]), step_one["abs_amplitude"])

    # 3 nodes two have outputs
    ms_before = 0.5
    ms_after = 1.0
>>>>>>> 2195df5a
    peak_retriever = PeakRetriever(recording, peaks)
    # channel index is from template
    spike_retriever_T = SpikeRetriever(recording, sorting,
                                     channel_from_template=True,
                                     extremum_channel_inds=extremum_channel_inds)
    # channel index is per spike
    spike_retriever_S = SpikeRetriever(recording, sorting,
                                     channel_from_template=False,
                                     extremum_channel_inds=extremum_channel_inds,
                                     radius_um=50,
                                     peak_sign="neg")

    # test with 2 diffrents first node
    for peak_source in (peak_retriever, spike_retriever_T, spike_retriever_S):




        # one step only : squeeze output
        nodes = [
            peak_source,
            AmplitudeExtractionNode(recording, parents=[peak_source], param0=6.6),
        ]
        step_one = run_node_pipeline(recording, nodes, job_kwargs, squeeze_output=True)
        assert np.allclose(np.abs(peaks["amplitude"]), step_one["abs_amplitude"])

        # 3 nodes two have outputs
        ms_before = 0.5
        ms_after = 1.0
        peak_retriever = PeakRetriever(recording, peaks)
        dense_waveforms = ExtractDenseWaveforms(
            recording, parents=[peak_source], ms_before=ms_before, ms_after=ms_after, return_output=False
        )
        waveform_denoiser = WaveformDenoiser(recording, parents=[peak_source, dense_waveforms], return_output=False)
        amplitue_extraction = AmplitudeExtractionNode(recording, parents=[peak_source], param0=6.6, return_output=True)
        waveforms_rms = WaveformsRootMeanSquare(recording, parents=[peak_source, dense_waveforms], return_output=True)
        denoised_waveforms_rms = WaveformsRootMeanSquare(
            recording, parents=[peak_source, waveform_denoiser], return_output=True
        )

        nodes = [
            peak_source,
            dense_waveforms,
            waveform_denoiser,
            amplitue_extraction,
            waveforms_rms,
            denoised_waveforms_rms,
        ]

        # gather memory mode
        output = run_node_pipeline(recording, nodes, job_kwargs, gather_mode="memory")
        amplitudes, waveforms_rms, denoised_waveforms_rms = output
        assert np.allclose(np.abs(peaks["amplitude"]), amplitudes["abs_amplitude"])

        num_peaks = peaks.shape[0]
        num_channels = recording.get_num_channels()
        assert waveforms_rms.shape[0] == num_peaks
        assert waveforms_rms.shape[1] == num_channels

        assert waveforms_rms.shape[0] == num_peaks
        assert waveforms_rms.shape[1] == num_channels

        # gather npy mode
        folder = cache_folder / "pipeline_folder"
        if folder.is_dir():
            shutil.rmtree(folder)
        output = run_node_pipeline(
            recording,
            nodes,
            job_kwargs,
            gather_mode="npy",
            folder=folder,
            names=["amplitudes", "waveforms_rms", "denoised_waveforms_rms"],
        )
        amplitudes2, waveforms_rms2, denoised_waveforms_rms2 = output

        amplitudes_file = folder / "amplitudes.npy"
        assert amplitudes_file.is_file()
        amplitudes3 = np.load(amplitudes_file)
        assert np.array_equal(amplitudes, amplitudes2)
        assert np.array_equal(amplitudes2, amplitudes3)

        waveforms_rms_file = folder / "waveforms_rms.npy"
        assert waveforms_rms_file.is_file()
        waveforms_rms3 = np.load(waveforms_rms_file)
        assert np.array_equal(waveforms_rms, waveforms_rms2)
        assert np.array_equal(waveforms_rms2, waveforms_rms3)

        denoised_waveforms_rms_file = folder / "denoised_waveforms_rms.npy"
        assert denoised_waveforms_rms_file.is_file()
        denoised_waveforms_rms3 = np.load(denoised_waveforms_rms_file)
        assert np.array_equal(denoised_waveforms_rms, denoised_waveforms_rms2)
        assert np.array_equal(denoised_waveforms_rms2, denoised_waveforms_rms3)

        # Test pickle mechanism
        for node in nodes:
            import pickle

            pickled_node = pickle.dumps(node)
            unpickled_node = pickle.loads(pickled_node)


if __name__ == "__main__":
    test_run_node_pipeline()<|MERGE_RESOLUTION|>--- conflicted
+++ resolved
@@ -80,33 +80,8 @@
     # create peaks from spikes
     we = extract_waveforms(recording, sorting, mode="memory", **job_kwargs)
     extremum_channel_inds = get_template_extremum_channel(we, peak_sign="neg", outputs="index")
-<<<<<<< HEAD
     peaks = sorting_to_peak(sorting, extremum_channel_inds)
-
     
-=======
-    # print(extremum_channel_inds)
-    ext_channel_inds = np.array([extremum_channel_inds[unit_id] for unit_id in sorting.unit_ids])
-    # print(ext_channel_inds)
-    peaks = np.zeros(spikes.size, dtype=base_peak_dtype)
-    peaks["sample_index"] = spikes["sample_index"]
-    peaks["channel_index"] = ext_channel_inds[spikes["unit_index"]]
-    peaks["amplitude"] = 0.0
-    peaks["segment_index"] = 0
-
-    # one step only : squeeze output
-    peak_retriever = PeakRetriever(recording, peaks)
-    nodes = [
-        peak_retriever,
-        AmplitudeExtractionNode(recording, parents=[peak_retriever], param0=6.6),
-    ]
-    step_one = run_node_pipeline(recording, nodes, job_kwargs, squeeze_output=True)
-    assert np.allclose(np.abs(peaks["amplitude"]), step_one["abs_amplitude"])
-
-    # 3 nodes two have outputs
-    ms_before = 0.5
-    ms_after = 1.0
->>>>>>> 2195df5a
     peak_retriever = PeakRetriever(recording, peaks)
     # channel index is from template
     spike_retriever_T = SpikeRetriever(recording, sorting,
