from __future__ import annotations
import warnings
from pathlib import Path

import numpy as np
from probeinterface import Probe, ProbeGroup, read_probeinterface, select_axes, write_probeinterface

from .base import BaseSegment
from .baserecordingsnippets import BaseRecordingSnippets
from .core_tools import (
    convert_bytes_to_str,
    convert_seconds_to_str,
)
from .recording_tools import write_binary_recording


from .job_tools import split_job_kwargs


class BaseRecording(BaseRecordingSnippets):
    """
    Abstract class representing several a multichannel timeseries (or block of raw ephys traces).
    Internally handle list of RecordingSegment
    """

    _main_annotations = BaseRecordingSnippets._main_annotations + ["is_filtered"]
    _main_properties = ["group", "location", "gain_to_uV", "offset_to_uV"]
    _main_features = []  # recording do not handle features

    _skip_properties = [
        "noise_level_std_raw",
        "noise_level_std_scaled",
        "noise_level_mad_raw",
        "noise_level_mad_scaled",
    ]

    def __init__(self, sampling_frequency: float, channel_ids: list, dtype):
        BaseRecordingSnippets.__init__(
            self, channel_ids=channel_ids, sampling_frequency=sampling_frequency, dtype=dtype
        )

        self._recording_segments: list[BaseRecordingSegment] = []

        # initialize main annotation and properties
        self.annotate(is_filtered=False)

    def __repr__(self):
        num_segments = self.get_num_segments()

        txt = self._repr_header()

        # Split if too long
        if len(txt) > 100:
            split_index = txt.rfind("-", 0, 100)  # Find the last "-" before character 100
            if split_index != -1:
                first_line = txt[:split_index]
                recording_string_space = len(self.name) + 2  # Length of self.name plus ": "
                white_space_to_align_with_first_line = " " * recording_string_space
                second_line = white_space_to_align_with_first_line + txt[split_index + 1 :].lstrip()
                txt = first_line + "\n" + second_line

        # Add segments info for multisegment
        if num_segments > 1:
            samples_per_segment = [self.get_num_samples(segment_index) for segment_index in range(num_segments)]
            memory_per_segment_bytes = (self.get_memory_size(segment_index) for segment_index in range(num_segments))
            durations = [self.get_duration(segment_index) for segment_index in range(num_segments)]

            samples_per_segment_formated = [f"{samples:,}" for samples in samples_per_segment]
            durations_per_segment_formated = [convert_seconds_to_str(d) for d in durations]
            memory_per_segment_formated = [convert_bytes_to_str(mem) for mem in memory_per_segment_bytes]

            def list_to_string(lst, max_size=6):
                """Add elipsis ... notation in the middle if recording has more than six segments"""
                if len(lst) <= max_size:
                    return " | ".join(x for x in lst)
                else:
                    half = max_size // 2
                    return " | ".join(x for x in lst[:half]) + " | ... | " + " | ".join(x for x in lst[-half:])

            txt += (
                f"\n"
                f"Segments:"
                f"\nSamples:   {list_to_string(samples_per_segment_formated)}"
                f"\nDurations: {list_to_string(durations_per_segment_formated)}"
                f"\nMemory:    {list_to_string(memory_per_segment_formated)}"
            )

        # Display where path from where recording was loaded
        if "file_paths" in self._kwargs:
            txt += f"\n  file_paths: {self._kwargs['file_paths']}"
        if "file_path" in self._kwargs:
            txt += f"\n  file_path: {self._kwargs['file_path']}"

        return txt

    def _repr_header(self):
        num_segments = self.get_num_segments()
        num_channels = self.get_num_channels()
        dtype = self.get_dtype()

        total_samples = self.get_total_samples()
        total_duration = self.get_total_duration()
        total_memory_size = self.get_total_memory_size()

        sf_hz = self.get_sampling_frequency()
        if not sf_hz.is_integer():
            sampling_frequency_repr = f"{sf_hz:f} Hz"
        else:
            # Khz for high sampling rate and Hz for LFP
            sampling_frequency_repr = f"{(sf_hz/1000.0):0.1f}kHz" if sf_hz > 10_000.0 else f"{sf_hz:0.1f}Hz"

        txt = (
            f"{self.name}: "
            f"{num_channels} channels - "
            f"{sampling_frequency_repr} - "
            f"{num_segments} segments - "
            f"{total_samples:,} samples - "
            f"{convert_seconds_to_str(total_duration)} - "
            f"{dtype} dtype - "
            f"{convert_bytes_to_str(total_memory_size)}"
        )

        return txt

    def _repr_html_(self):
        common_style = "margin-left: 10px;"
        border_style = "border:1px solid #ddd; padding:10px;"

        html_header = f"<div style='{border_style}'><strong>{self._repr_header()}</strong></div>"

        html_segments = ""
        if self.get_num_segments() > 1:
            html_segments += f"<details style='{common_style}'>  <summary><strong>Segments</strong></summary><ol>"
            for segment_index in range(self.get_num_segments()):
                samples = self.get_num_samples(segment_index)
                duration = self.get_duration(segment_index)
                memory_size = self.get_memory_size(segment_index)
                samples_str = f"{samples:,}"
                duration_str = convert_seconds_to_str(duration)
                memory_size_str = convert_bytes_to_str(memory_size)
                html_segments += (
                    f"<li> Samples: {samples_str}, Duration: {duration_str}, Memory: {memory_size_str}</li>"
                )

            html_segments += "</ol></details>"

        html_channel_ids = f"<details style='{common_style}'>  <summary><strong>Channel IDs</strong></summary><ul>"
        html_channel_ids += f"{self.channel_ids} </details>"

        html_annotations = f"<details style='{common_style}'>  <summary><strong>Annotations</strong></summary><ul>"
        for key, value in self._annotations.items():
            html_annotations += f"<li> <strong> {key} </strong>: {value}</li>"
        html_annotations += "</ul> </details>"

        html_properties = f"<details style='{common_style}'><summary><strong>Channel Properties</strong></summary><ul>"
        for key, value in self._properties.items():
            # Add a further indent for each property
            value_formatted = np.asarray(value)
            html_properties += f"<details><summary> <strong> {key} </strong> </summary>{value_formatted}</details>"
        html_properties += "</ul></details>"

        html_repr = html_header + html_segments + html_channel_ids + html_annotations + html_properties
        return html_repr

    def get_num_segments(self) -> int:
        """
        Returns the number of segments.

        Returns
        -------
        int
            Number of segments in the recording
        """
        return len(self._recording_segments)

    def add_recording_segment(self, recording_segment):
        """Adds a recording segment.

        Parameters
        ----------
        recording_segment : BaseRecordingSegment
            The recording segment to add
        """
        # todo: check channel count and sampling frequency
        self._recording_segments.append(recording_segment)
        recording_segment.set_parent_extractor(self)

    def get_num_samples(self, segment_index: int | None = None) -> int:
        """
        Returns the number of samples for a segment.

        Parameters
        ----------
        segment_index : int or None, default: None
            The segment index to retrieve the number of samples for.
            For multi-segment objects, it is required, default: None
            With single segment recording returns the number of samples in the segment

        Returns
        -------
        int
            The number of samples
        """
        segment_index = self._check_segment_index(segment_index)
        return int(self._recording_segments[segment_index].get_num_samples())

    get_num_frames = get_num_samples

    def get_total_samples(self) -> int:
        """
        Returns the sum of the number of samples in each segment.

        Returns
        -------
        int
            The total number of samples
        """
        num_segments = self.get_num_segments()
        samples_per_segment = (self.get_num_samples(segment_index) for segment_index in range(num_segments))

        return sum(samples_per_segment)

    def get_duration(self, segment_index=None) -> float:
        """
        Returns the duration in seconds.

        Parameters
        ----------
        segment_index : int or None, default: None
            The sample index to retrieve the duration for.
            For multi-segment objects, it is required, default: None
            With single segment recording returns the duration of the single segment

        Returns
        -------
        float
            The duration in seconds
        """
        segment_index = self._check_segment_index(segment_index)

        if self.has_time_vector(segment_index):
            times = self.get_times(segment_index)
            segment_duration = times[-1] - times[0] + (1 / self.get_sampling_frequency())
        else:
            segment_num_samples = self.get_num_samples(segment_index=segment_index)
            segment_duration = segment_num_samples / self.get_sampling_frequency()

        return segment_duration

    def get_total_duration(self) -> float:
        """
        Returns the total duration in seconds

        Returns
        -------
        float
            The duration in seconds
        """
        duration = sum([self.get_duration(idx) for idx in range(self.get_num_segments())])
        return duration

    def get_memory_size(self, segment_index=None) -> int:
        """
        Returns the memory size of segment_index in bytes.

        Parameters
        ----------
        segment_index : int or None, default: None
            The index of the segment for which the memory size should be calculated.
            For multi-segment objects, it is required, default: None
            With single segment recording returns the memory size of the single segment

        Returns
        -------
        int
            The memory size of the specified segment in bytes.
        """
        segment_index = self._check_segment_index(segment_index)
        num_samples = self.get_num_samples(segment_index=segment_index)
        num_channels = self.get_num_channels()
        dtype_size_bytes = self.get_dtype().itemsize

        memory_bytes = num_samples * num_channels * dtype_size_bytes

        return memory_bytes

    def get_total_memory_size(self) -> int:
        """
        Returns the sum in bytes of all the memory sizes of the segments.

        Returns
        -------
        int
            The total memory size in bytes for all segments.
        """
        memory_per_segment = (self.get_memory_size(segment_index) for segment_index in range(self.get_num_segments()))
        return sum(memory_per_segment)

    def get_traces(
        self,
        segment_index: int | None = None,
        start_frame: int | None = None,
        end_frame: int | None = None,
        channel_ids: list | np.array | tuple | None = None,
        order: "C" | "F" | None = None,
        return_scaled: bool = False,
        cast_unsigned: bool = False,
    ) -> np.ndarray:
        """Returns traces from recording.

        Parameters
        ----------
        segment_index : int | None, default: None
            The segment index to get traces from. If recording is multi-segment, it is required, default: None
        start_frame : int | None, default: None
            The start frame. If None, 0 is used, default: None
        end_frame : int | None, default: None
            The end frame. If None, the number of samples in the segment is used, default: None
        channel_ids : list | np.array | tuple | None, default: None
            The channel ids. If None, all channels are used, default: None
        order : "C" | "F" | None, default: None
            The order of the traces ("C" | "F"). If None, traces are returned as they are
        return_scaled : bool, default: False
            If True and the recording has scaling (gain_to_uV and offset_to_uV properties),
            traces are scaled to uV
        cast_unsigned : bool, default: False
            If True and the traces are unsigned, they are cast to integer and centered
            (an offset of (2**nbits) is subtracted)

        Returns
        -------
        np.array
            The traces (num_samples, num_channels)

        Raises
        ------
        ValueError
            If return_scaled is True, but recording does not have scaled traces
        """
        segment_index = self._check_segment_index(segment_index)
        channel_indices = self.ids_to_indices(channel_ids, prefer_slice=True)
        rs = self._recording_segments[segment_index]
        start_frame = int(start_frame) if start_frame is not None else 0
        num_samples = rs.get_num_samples()
        end_frame = int(min(end_frame, num_samples)) if end_frame is not None else num_samples
        traces = rs.get_traces(start_frame=start_frame, end_frame=end_frame, channel_indices=channel_indices)
        if order is not None:
            assert order in ["C", "F"]
            traces = np.asanyarray(traces, order=order)

        if cast_unsigned:
            dtype = traces.dtype
            # if dtype is unsigned, return centered signed signal
            if dtype.kind == "u":
                itemsize = dtype.itemsize
                assert itemsize < 8, "Cannot upcast uint64!"
                nbits = dtype.itemsize * 8
                # upcast to int with double itemsize
                traces = traces.astype(f"int{2 * (dtype.itemsize) * 8}") - 2 ** (nbits - 1)
                traces = traces.astype(f"int{dtype.itemsize * 8}")

        if return_scaled:
            if hasattr(self, "NeoRawIOClass"):
                if self.has_non_standard_units:
                    message = (
                        f"This extractor based on neo.{self.NeoRawIOClass} has channels with units not in (V, mV, uV)"
                    )
                    warnings.warn(message)

            if not self.has_scaleable_traces():
                if self._dtype.kind == "f":
                    # here we do not truely have scale but we assume this is scaled
                    # this helps a lot for simulated data
                    pass
                else:
                    raise ValueError(
                        "This recording does not support return_scaled=True (need gain_to_uV and offset_"
                        "to_uV properties)"
                    )
            else:
                gains = self.get_property("gain_to_uV")
                offsets = self.get_property("offset_to_uV")
                gains = gains[channel_indices].astype("float32", copy=False)
                offsets = offsets[channel_indices].astype("float32", copy=False)
                traces = traces.astype("float32", copy=False) * gains + offsets
        return traces

    def has_scaled_traces(self) -> bool:
        """Checks if the recording has scaled traces

        Returns
        -------
        bool
            True if the recording has scaled traces, False otherwise
        """
        warnings.warn(
            "`has_scaled_traces` is deprecated and will be removed in 0.103.0. Use has_scaleable_traces() instead",
            category=DeprecationWarning,
            stacklevel=2,
        )
        return self.has_scaled()

    def get_time_info(self, segment_index=None) -> dict:
        """
        Retrieves the timing attributes for a given segment index. As with
        other recorders this method only needs a segment index in the case
        of multi-segment recordings.

        Returns
        -------
        dict
            A dictionary containing the following key-value pairs:

            - "sampling_frequency" : The sampling frequency of the RecordingSegment.
            - "t_start" : The start time of the RecordingSegment.
            - "time_vector" : The time vector of the RecordingSegment.

        Notes
        -----
        The keys are always present, but the values may be None.
        """

        segment_index = self._check_segment_index(segment_index)
        rs = self._recording_segments[segment_index]
        time_kwargs = rs.get_times_kwargs()

        return time_kwargs

    def get_times(self, segment_index=None) -> np.ndarray:
        """Get time vector for a recording segment.

        If the segment has a time_vector, then it is returned. Otherwise
        a time_vector is constructed on the fly with sampling frequency.
        If t_start is defined and the time vector is constructed on the fly,
        the first time will be t_start. Otherwise it will start from 0.

        Parameters
        ----------
        segment_index : int or None, default: None
            The segment index (required for multi-segment)

        Returns
        -------
        np.array
            The 1d times array
        """
        segment_index = self._check_segment_index(segment_index)
        rs = self._recording_segments[segment_index]
        times = rs.get_times()
        return times

    def has_time_vector(self, segment_index=None):
        """Check if the segment of the recording has a time vector.

        Parameters
        ----------
        segment_index : int or None, default: None
            The segment index (required for multi-segment)

        Returns
        -------
        bool
            True if the recording has time vectors, False otherwise
        """
        segment_index = self._check_segment_index(segment_index)
        rs = self._recording_segments[segment_index]
        d = rs.get_times_kwargs()
        return d["time_vector"] is not None

    def set_times(self, times, segment_index=None, with_warning=True):
        """Set times for a recording segment.

        Parameters
        ----------
        times : 1d np.array
            The time vector
        segment_index : int or None, default: None
            The segment index (required for multi-segment)
        with_warning : bool, default: True
            If True, a warning is printed
        """
        segment_index = self._check_segment_index(segment_index)
        rs = self._recording_segments[segment_index]

        assert times.ndim == 1, "Time must have ndim=1"
        assert rs.get_num_samples() == times.shape[0], "times have wrong shape"

        rs.t_start = None
        rs.time_vector = times.astype("float64", copy=False)

        if with_warning:
            warnings.warn(
                "Setting times with Recording.set_times() is not recommended because "
                "times are not always propagated across preprocessing"
                "Use this carefully!"
            )

    def reset_times(self):
        """
        Reset time information in-memory for all segments that have a time vector.
        If the timestamps come from a file, the files won't be modified. but only the in-memory
        attributes of the recording objects are deleted. Also `t_start` is set to None and the
        segment's sampling frequency is set to the recording's sampling frequency.
        """
        for segment_index in range(self.get_num_segments()):
            if self.has_time_vector(segment_index):
                rs = self._recording_segments[segment_index]
                rs.time_vector = None
<<<<<<< HEAD
                rs.sampling_frequency = self.sampling_frequency
=======
            rs.t_start = None
            rs.sampling_frequency = self.sampling_frequency
>>>>>>> a3fef705

    def sample_index_to_time(self, sample_ind, segment_index=None):
        """
        Transform sample index into time in seconds
        """
        segment_index = self._check_segment_index(segment_index)
        rs = self._recording_segments[segment_index]
        return rs.sample_index_to_time(sample_ind)

    def time_to_sample_index(self, time_s, segment_index=None):
        segment_index = self._check_segment_index(segment_index)
        rs = self._recording_segments[segment_index]
        return rs.time_to_sample_index(time_s)

    def _get_t_starts(self):
        # handle t_starts
        t_starts = []
        has_time_vectors = []
        for rs in self._recording_segments:
            d = rs.get_times_kwargs()
            t_starts.append(d["t_start"])

        if all(t_start is None for t_start in t_starts):
            t_starts = None
        return t_starts

    def _get_time_vectors(self):
        time_vectors = []
        for rs in self._recording_segments:
            d = rs.get_times_kwargs()
            time_vectors.append(d["time_vector"])
        if all(time_vector is None for time_vector in time_vectors):
            time_vectors = None
        return time_vectors

    def _save(self, format="binary", verbose: bool = False, **save_kwargs):
        kwargs, job_kwargs = split_job_kwargs(save_kwargs)

        if format == "binary":
            folder = kwargs["folder"]
            file_paths = [folder / f"traces_cached_seg{i}.raw" for i in range(self.get_num_segments())]
            dtype = kwargs.get("dtype", None) or self.get_dtype()
            t_starts = self._get_t_starts()

            write_binary_recording(self, file_paths=file_paths, dtype=dtype, verbose=verbose, **job_kwargs)

            from .binaryrecordingextractor import BinaryRecordingExtractor

            # This is created so it can be saved as json because the `BinaryFolderRecording` requires it loading
            # See the __init__ of `BinaryFolderRecording`
            binary_rec = BinaryRecordingExtractor(
                file_paths=file_paths,
                sampling_frequency=self.get_sampling_frequency(),
                num_channels=self.get_num_channels(),
                dtype=dtype,
                t_starts=t_starts,
                channel_ids=self.get_channel_ids(),
                time_axis=0,
                file_offset=0,
                gain_to_uV=self.get_channel_gains(),
                offset_to_uV=self.get_channel_offsets(),
            )
            binary_rec.dump(folder / "binary.json", relative_to=folder)

            from .binaryfolder import BinaryFolderRecording

            cached = BinaryFolderRecording(folder_path=folder)

        elif format == "memory":
            if kwargs.get("sharedmem", True):
                from .numpyextractors import SharedMemoryRecording

                cached = SharedMemoryRecording.from_recording(self, **job_kwargs)
            else:
                from spikeinterface.core import NumpyRecording

                cached = NumpyRecording.from_recording(self, **job_kwargs)

        elif format == "zarr":
            from .zarrextractors import ZarrRecordingExtractor

            zarr_path = kwargs.pop("zarr_path")
            storage_options = kwargs.pop("storage_options")
            ZarrRecordingExtractor.write_recording(
                self, zarr_path, storage_options, verbose=verbose, **kwargs, **job_kwargs
            )
            cached = ZarrRecordingExtractor(zarr_path, storage_options)

        elif format == "nwb":
            # TODO implement a format based on zarr
            raise NotImplementedError

        else:
            raise ValueError(f"format {format} not supported")

        if self.get_property("contact_vector") is not None:
            probegroup = self.get_probegroup()
            cached.set_probegroup(probegroup)

        time_vectors = self._get_time_vectors()
        if time_vectors is not None:
            for segment_index, time_vector in enumerate(time_vectors):
                if time_vector is not None:
                    cached.set_times(time_vector, segment_index=segment_index)

        return cached

    def _extra_metadata_from_folder(self, folder):
        # load probe
        folder = Path(folder)
        if (folder / "probe.json").is_file():
            probegroup = read_probeinterface(folder / "probe.json")
            self.set_probegroup(probegroup, in_place=True)

        # load time vector if any
        for segment_index, rs in enumerate(self._recording_segments):
            time_file = folder / f"times_cached_seg{segment_index}.npy"
            if time_file.is_file():
                time_vector = np.load(time_file)
                rs.time_vector = time_vector

    def _extra_metadata_to_folder(self, folder):
        # save probe
        if self.get_property("contact_vector") is not None:
            probegroup = self.get_probegroup()
            write_probeinterface(folder / "probe.json", probegroup)

        # save time vector if any
        for segment_index, rs in enumerate(self._recording_segments):
            d = rs.get_times_kwargs()
            time_vector = d["time_vector"]
            if time_vector is not None:
                np.save(folder / f"times_cached_seg{segment_index}.npy", time_vector)

    def select_channels(self, channel_ids: list | np.array | tuple) -> "BaseRecording":
        """
        Returns a new recording object with a subset of channels.

        Note that this method does not modify the current recording and instead returns a new recording object.

        Parameters
        ----------
        channel_ids : list or np.array or tuple
            The channel ids to select.
        """
        from .channelslice import ChannelSliceRecording

        return ChannelSliceRecording(self, channel_ids)

    def rename_channels(self, new_channel_ids: list | np.array | tuple) -> "BaseRecording":
        """
        Returns a new recording object with renamed channel ids.

        Note that this method does not modify the current recording and instead returns a new recording object.

        Parameters
        ----------
        new_channel_ids : list or np.array or tuple
            The new channel ids. They are mapped positionally to the old channel ids.
        """
        from .channelslice import ChannelSliceRecording

        assert len(new_channel_ids) == self.get_num_channels(), (
            "new_channel_ids must have the same length as the " "number of channels in the recording"
        )

        return ChannelSliceRecording(self, renamed_channel_ids=new_channel_ids)

    def _channel_slice(self, channel_ids, renamed_channel_ids=None):
        from .channelslice import ChannelSliceRecording

        warnings.warn(
            "Recording.channel_slice will be removed in version 0.103, use `select_channels` or `rename_channels` instead.",
            DeprecationWarning,
            stacklevel=2,
        )
        sub_recording = ChannelSliceRecording(self, channel_ids, renamed_channel_ids=renamed_channel_ids)
        return sub_recording

    def _remove_channels(self, remove_channel_ids):
        from .channelslice import ChannelSliceRecording

        new_channel_ids = self.channel_ids[~np.isin(self.channel_ids, remove_channel_ids)]
        sub_recording = ChannelSliceRecording(self, new_channel_ids)
        return sub_recording

    def frame_slice(self, start_frame: int | None, end_frame: int | None) -> BaseRecording:
        """
        Returns a new recording with sliced frames. Note that this operation is not in place.

        Parameters
        ----------
        start_frame : int, optional
            The start frame, if not provided it is set to 0
        end_frame : int, optional
            The end frame, it not provided it is set to the total number of samples

        Returns
        -------
        BaseRecording
            A new recording object with only samples between start_frame and end_frame
        """

        from .frameslicerecording import FrameSliceRecording

        sub_recording = FrameSliceRecording(self, start_frame=start_frame, end_frame=end_frame)
        return sub_recording

    def time_slice(self, start_time: float | None, end_time: float) -> BaseRecording:
        """
        Returns a new recording with sliced time. Note that this operation is not in place.

        Parameters
        ----------
        start_time : float, optional
            The start time in seconds. If not provided it is set to 0.
        end_time : float, optional
            The end time in seconds. If not provided it is set to the total duration.

        Returns
        -------
        BaseRecording
            A new recording object with only samples between start_time and end_time
        """

        assert self.get_num_segments() == 1, "Time slicing is only supported for single segment recordings."

        start_frame = self.time_to_sample_index(start_time) if start_time else None
        end_frame = self.time_to_sample_index(end_time) if end_time else None

        return self.frame_slice(start_frame=start_frame, end_frame=end_frame)

    def _select_segments(self, segment_indices):
        from .segmentutils import SelectSegmentRecording

        return SelectSegmentRecording(self, segment_indices=segment_indices)

    def is_binary_compatible(self) -> bool:
        """
        Checks if the recording is "binary" compatible.
        To be used before calling `rec.get_binary_description()`

        Returns
        -------
        bool
            True if the underlying recording is binary
        """
        # has to be changed in subclass if yes
        return False

    def get_binary_description(self):
        """
        When `rec.is_binary_compatible()` is True
        this returns a dictionary describing the binary format.
        """
        if not self.is_binary_compatible:
            raise NotImplementedError

    def binary_compatible_with(
        self, dtype=None, time_axis=None, file_paths_lenght=None, file_offset=None, file_suffix=None
    ):
        """
        Check is the recording is binary compatible with some constrain on

          * dtype
          * tim_axis
          * len(file_paths)
          * file_offset
          * file_suffix
        """
        if not self.is_binary_compatible():
            return False

        d = self.get_binary_description()

        if dtype is not None and dtype != d["dtype"]:
            return False

        if time_axis is not None and time_axis != d["time_axis"]:
            return False

        if file_paths_lenght is not None and file_paths_lenght != len(d["file_paths"]):
            return False

        if file_offset is not None and file_offset != d["file_offset"]:
            return False

        if file_suffix is not None and not all(Path(e).suffix == file_suffix for e in d["file_paths"]):
            return False

        # good job you pass all crucible
        return True

    def astype(self, dtype, round: bool | None = None):
        from ..preprocessing.astype import astype

        return astype(self, dtype=dtype, round=round)


class BaseRecordingSegment(BaseSegment):
    """
    Abstract class representing a multichannel timeseries, or block of raw ephys traces
    """

    def __init__(self, sampling_frequency=None, t_start=None, time_vector=None):
        # sampling_frequency and time_vector are exclusive
        if sampling_frequency is None:
            assert time_vector is not None, "Pass either 'sampling_frequency' or 'time_vector'"
            assert time_vector.ndim == 1, "time_vector should be a 1D array"

        if time_vector is None:
            assert sampling_frequency is not None, "Pass either 'sampling_frequency' or 'time_vector'"

        self.sampling_frequency = sampling_frequency
        self.t_start = t_start
        self.time_vector = time_vector

        BaseSegment.__init__(self)

    def get_times(self) -> np.ndarray:
        if self.time_vector is not None:
            self.time_vector = np.asarray(self.time_vector)
            return self.time_vector
        else:
            time_vector = np.arange(self.get_num_samples(), dtype="float64")
            time_vector /= self.sampling_frequency
            if self.t_start is not None:
                time_vector += self.t_start
            return time_vector

    def get_times_kwargs(self) -> dict:
        """
        Retrieves the timing attributes characterizing a RecordingSegment

        Returns
        -------
        dict
            A dictionary containing the following key-value pairs:

            - "sampling_frequency" : The sampling frequency of the RecordingSegment.
            - "t_start" : The start time of the RecordingSegment.
            - "time_vector" : The time vector of the RecordingSegment.

        Notes
        -----
        The keys are always present, but the values may be None.
        """
        time_kwargs = dict(
            sampling_frequency=self.sampling_frequency, t_start=self.t_start, time_vector=self.time_vector
        )
        return time_kwargs

    def sample_index_to_time(self, sample_ind):
        """
        Transform sample index into time in seconds
        """
        if self.time_vector is None:
            time_s = sample_ind / self.sampling_frequency
            if self.t_start is not None:
                time_s += self.t_start
        else:
            time_s = self.time_vector[sample_ind]
        return time_s

    def time_to_sample_index(self, time_s):
        """
        Transform time in seconds into sample index
        """
        if self.time_vector is None:
            if self.t_start is None:
                sample_index = time_s * self.sampling_frequency
            else:
                sample_index = (time_s - self.t_start) * self.sampling_frequency
            sample_index = round(sample_index)
        else:
            sample_index = np.searchsorted(self.time_vector, time_s, side="right") - 1

        return int(sample_index)

    def get_num_samples(self) -> int:
        """Returns the number of samples in this signal segment

        Returns:
            SampleIndex : Number of samples in the signal segment
        """
        # must be implemented in subclass
        raise NotImplementedError

    def get_traces(
        self,
        start_frame: int | None = None,
        end_frame: int | None = None,
        channel_indices: list | np.array | tuple | None = None,
    ) -> np.ndarray:
        """
        Return the raw traces, optionally for a subset of samples and/or channels

        Parameters
        ----------
        start_frame : int | None, default: None
            start sample index, or zero if None
        end_frame : int | None, default: None
            end_sample, or number of samples if None
        channel_indices : list | np.array | tuple | None, default: None
            Indices of channels to return, or all channels if None

        Returns
        -------
        traces : np.ndarray
            Array of traces, num_samples x num_channels
        """
        # must be implemented in subclass
        raise NotImplementedError<|MERGE_RESOLUTION|>--- conflicted
+++ resolved
@@ -506,12 +506,8 @@
             if self.has_time_vector(segment_index):
                 rs = self._recording_segments[segment_index]
                 rs.time_vector = None
-<<<<<<< HEAD
-                rs.sampling_frequency = self.sampling_frequency
-=======
             rs.t_start = None
             rs.sampling_frequency = self.sampling_frequency
->>>>>>> a3fef705
 
     def sample_index_to_time(self, sample_ind, segment_index=None):
         """
