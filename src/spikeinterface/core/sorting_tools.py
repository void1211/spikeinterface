from __future__ import annotations

import warnings
import importlib.util

import numpy as np

from spikeinterface.core.base import BaseExtractor
from spikeinterface.core.basesorting import BaseSorting
from spikeinterface.core.numpyextractors import NumpySorting

numba_spec = importlib.util.find_spec("numba")
if numba_spec is not None:
    HAVE_NUMBA = True
else:
    HAVE_NUMBA = False


def spike_vector_to_spike_trains(spike_vector: list[np.array], unit_ids: np.array) -> dict[dict[str, np.array]]:
    """
    Computes all spike trains for all units/segments from a spike vector list.

    Internally calls numba if numba is installed.

    Parameters
    ----------
    spike_vector: list[np.ndarray]
        List of spike vectors optained with sorting.to_spike_vector(concatenated=False)
    unit_ids: np.array
        Unit ids

    Returns
    -------
    spike_trains: dict[dict]:
        A dict containing, for each segment, the spike trains of all units
        (as a dict: unit_id --> spike_train).
    """

    if HAVE_NUMBA:
        # the trick here is to have a function getter
        vector_to_list_of_spiketrain = get_numba_vector_to_list_of_spiketrain()
    else:
        vector_to_list_of_spiketrain = vector_to_list_of_spiketrain_numpy

    num_units = unit_ids.size
    spike_trains = {}
    for segment_index, spikes in enumerate(spike_vector):
        sample_indices = np.array(spikes["sample_index"]).astype(np.int64, copy=False)
        unit_indices = np.array(spikes["unit_index"]).astype(np.int64, copy=False)
        list_of_spiketrains = vector_to_list_of_spiketrain(sample_indices, unit_indices, num_units)
        spike_trains[segment_index] = dict(zip(unit_ids, list_of_spiketrains))

    return spike_trains


def spike_vector_to_indices(spike_vector: list[np.array], unit_ids: np.array, absolute_index: bool = False):
    """
    Similar to spike_vector_to_spike_trains but instead having the spike_trains (aka spike times) return
    spike indices by segment and units.

    This is usefull to split back other unique vector like "spike_amplitudes", "spike_locations" into dict of dict
    Internally calls numba if numba is installed.

    Parameters
    ----------
    spike_vector: list[np.ndarray]
        List of spike vectors optained with sorting.to_spike_vector(concatenated=False)
    unit_ids: np.array
        Unit ids
    absolute_index: bool, default False
        It True, return absolute spike indices. If False, spike indices are relative to the segment.
        When a unique spike vector is used,  then absolute_index should be True.
        When a list of spikes per segment is used, then absolute_index should be False.

    Returns
    -------
    spike_indices: dict[dict]:
        A dict containing, for each segment, the spike indices of all units
        (as a dict: unit_id --> index).
    """

    if HAVE_NUMBA:
        # the trick here is to have a function getter
        vector_to_list_of_spiketrain = get_numba_vector_to_list_of_spiketrain()
    else:
        vector_to_list_of_spiketrain = vector_to_list_of_spiketrain_numpy

    num_units = unit_ids.size
    spike_indices = {}

    total_spikes = 0
    for segment_index, spikes in enumerate(spike_vector):
        indices = np.arange(spikes.size, dtype=np.int64)
        if absolute_index:
            indices += total_spikes
            total_spikes += spikes.size
        unit_indices = np.array(spikes["unit_index"]).astype(np.int64, copy=False)
        list_of_spike_indices = vector_to_list_of_spiketrain(indices, unit_indices, num_units)

        spike_indices[segment_index] = dict(zip(unit_ids, list_of_spike_indices))

    return spike_indices


def vector_to_list_of_spiketrain_numpy(sample_indices, unit_indices, num_units):
    """
    Slower implementation of vetor_to_dict using numpy boolean mask.
    This is for one segment.
    """
    spike_trains = []
    for u in range(num_units):
        spike_trains.append(sample_indices[unit_indices == u])
    return spike_trains


def get_numba_vector_to_list_of_spiketrain():
    if hasattr(get_numba_vector_to_list_of_spiketrain, "_cached_numba_function"):
        return get_numba_vector_to_list_of_spiketrain._cached_numba_function

    import numba

    @numba.jit(nopython=True, nogil=True, cache=False)
    def vector_to_list_of_spiketrain_numba(sample_indices, unit_indices, num_units):
        """
        Fast implementation of vector_to_dict using numba loop.
        This is for one segment.
        """
        num_spikes = sample_indices.size
        num_spike_per_units = np.zeros(num_units, dtype=np.int32)
        for s in range(num_spikes):
            num_spike_per_units[unit_indices[s]] += 1

        spike_trains = []
        for u in range(num_units):
            spike_trains.append(np.empty(num_spike_per_units[u], dtype=np.int64))

        current_x = np.zeros(num_units, dtype=np.int64)
        for s in range(num_spikes):
            unit_index = unit_indices[s]
            spike_trains[unit_index][current_x[unit_index]] = sample_indices[s]
            current_x[unit_index] += 1

        return spike_trains

    # Cache the compiled function
    get_numba_vector_to_list_of_spiketrain._cached_numba_function = vector_to_list_of_spiketrain_numba

    return vector_to_list_of_spiketrain_numba


# TODO later : implement other method like "maximum_rate", "by_percent", ...
def random_spikes_selection(
    sorting: BaseSorting,
    num_samples: int | None = None,
    method: str = "uniform",
    max_spikes_per_unit: int = 500,
    margin_size: int | None = None,
    seed: int | None = None,
):
    """
    This replaces `select_random_spikes_uniformly()`.
    Random spikes selection of spike across per units.
    Can optionally avoid spikes on segment borders if
    margin_size is not None.

    Parameters
    ----------
    sorting: BaseSorting
        The sorting object
    num_samples: list of int
        The number of samples per segment.
        Can be retrieved from recording with
        num_samples = [recording.get_num_samples(seg_index) for seg_index in range(recording.get_num_segments())]
    method: "uniform"  | "all", default: "uniform"
        The method to use. Only "uniform" is implemented for now
    max_spikes_per_unit: int, default: 500
        The number of spikes per units
    margin_size: None | int, default: None
        A margin on each border of segments to avoid border spikes
    seed: None | int, default: None
        A seed for random generator

    Returns
    -------
    random_spikes_indices: np.array
        Selected spike indices coresponding to the sorting spike vector.
    """

    if method == "uniform":
        rng = np.random.default_rng(seed=seed)

        spikes = sorting.to_spike_vector(concatenated=False)
        cum_sizes = np.cumsum([0] + [s.size for s in spikes])

        # this fast when numba
        spike_indices = spike_vector_to_indices(spikes, sorting.unit_ids, absolute_index=False)

        random_spikes_indices = []
        for unit_index, unit_id in enumerate(sorting.unit_ids):
            all_unit_indices = []
            for segment_index in range(sorting.get_num_segments()):
                # this is local index
                inds_in_seg = spike_indices[segment_index][unit_id]
                if margin_size is not None:
                    local_spikes = spikes[segment_index][inds_in_seg]
                    mask = (local_spikes["sample_index"] >= margin_size) & (
                        local_spikes["sample_index"] < (num_samples[segment_index] - margin_size)
                    )
                    inds_in_seg = inds_in_seg[mask]
                # go back to absolut index
                inds_in_seg_abs = inds_in_seg + cum_sizes[segment_index]
                all_unit_indices.append(inds_in_seg_abs)
            all_unit_indices = np.concatenate(all_unit_indices)
            selected_unit_indices = rng.choice(
                all_unit_indices, size=min(max_spikes_per_unit, all_unit_indices.size), replace=False, shuffle=False
            )
            random_spikes_indices.append(selected_unit_indices)

        random_spikes_indices = np.concatenate(random_spikes_indices)
        random_spikes_indices = np.sort(random_spikes_indices)

    elif method == "all":
        spikes = sorting.to_spike_vector()
        random_spikes_indices = np.arange(spikes.size)
    else:
        raise ValueError(f"random_spikes_selection(): method must be 'all' or 'uniform'")

    return random_spikes_indices


### MERGING ZONE ###
def apply_merges_to_sorting(
    sorting: BaseSorting,
    merge_unit_groups: list[list[int | str]] | list[tuple[int | str]],
    new_unit_ids: list[int | str] | None = None,
    censor_ms: float | None = None,
    return_extra: bool = False,
    new_id_strategy: str = "append",
) -> NumpySorting | tuple[NumpySorting, np.ndarray, list[int | str]]:
    """
    Apply a resolved representation of the merges to a sorting object.

    This function is not lazy and creates a new NumpySorting with a compact spike_vector as fast as possible.

    If `censor_ms` is not None, duplicated spikes violating the `censor_ms` refractory period are removed.

    Optionally, the boolean mask of kept spikes is returned.

    Parameters
    ----------
    sorting : BaseSorting
        The Sorting object to apply merges.
    merge_unit_groups : list of lists/tuples
        A list of lists for every merge group. Each element needs to have at least two elements (two units to merge),
        but it can also have more (merge multiple units at once).
    new_unit_ids : list | None, default: None
        A new unit_ids for merged units. If given, it needs to have the same length as `merge_unit_groups`. If None,
        merged units will have the first unit_id of every lists of merges.
    censor_ms: float | None, default: None
        When applying the merges, should be discard consecutive spikes violating a given refractory per
    return_extra : bool, default: False
        If True, also return also a boolean mask of kept spikes and new_unit_ids.
    new_id_strategy : "append" | "take_first", default: "append"
        The strategy that should be used, if `new_unit_ids` is None, to create new unit_ids.

            * "append" : new_units_ids will be added at the end of max(sorging.unit_ids)
            * "take_first" : new_unit_ids will be the first unit_id of every list of merges

    Returns
    -------
    sorting :  The new Sorting object
        The newly create sorting with the merged units
    keep_mask : numpy.array
        A boolean mask, if censor_ms is not None, telling which spike from the original spike vector
        has been kept, given the refractory period violations (None if censor_ms is None)
    """

    spikes = sorting.to_spike_vector().copy()
    keep_mask = np.ones(len(spikes), dtype=bool)

    new_unit_ids = generate_unit_ids_for_merge_group(
        sorting.unit_ids, merge_unit_groups, new_unit_ids=new_unit_ids, new_id_strategy=new_id_strategy
    )

    rename_ids = {}
    for i, merge_group in enumerate(merge_unit_groups):
        for unit_id in merge_group:
            rename_ids[unit_id] = new_unit_ids[i]

    all_unit_ids = _get_ids_after_merging(sorting.unit_ids, merge_unit_groups, new_unit_ids)
    all_unit_ids = list(all_unit_ids)

    num_seg = sorting.get_num_segments()
    seg_lims = np.searchsorted(spikes["segment_index"], np.arange(0, num_seg + 2))
    segment_slices = [(seg_lims[i], seg_lims[i + 1]) for i in range(num_seg)]

    # using this function vaoid to use the mask approach and simplify a lot the algo
    spike_vector_list = [spikes[s0:s1] for s0, s1 in segment_slices]
    spike_indices = spike_vector_to_indices(spike_vector_list, sorting.unit_ids, absolute_index=True)

    for old_unit_id in sorting.unit_ids:
        if old_unit_id in rename_ids.keys():
            new_unit_id = rename_ids[old_unit_id]
        else:
            new_unit_id = old_unit_id

        new_unit_index = all_unit_ids.index(new_unit_id)
        for segment_index in range(num_seg):
            spike_inds = spike_indices[segment_index][old_unit_id]
            spikes["unit_index"][spike_inds] = new_unit_index

    if censor_ms is not None:
        rpv = int(sorting.sampling_frequency * censor_ms / 1000.0)
        for group_old_ids in merge_unit_groups:
            for segment_index in range(num_seg):
                group_indices = []
                for unit_id in group_old_ids:
                    group_indices.append(spike_indices[segment_index][unit_id])
                group_indices = np.concatenate(group_indices)
                group_indices = np.sort(group_indices)
                inds = np.flatnonzero(np.diff(spikes["sample_index"][group_indices]) < rpv)
                keep_mask[group_indices[inds + 1]] = False

    spikes = spikes[keep_mask]
    merge_sorting = NumpySorting(spikes, sorting.sampling_frequency, all_unit_ids)
    set_properties_after_merging(merge_sorting, sorting, merge_unit_groups, new_unit_ids=new_unit_ids)

    if return_extra:
        return merge_sorting, keep_mask, new_unit_ids
    else:
        return merge_sorting


def set_properties_after_merging(
    sorting_post_merge: BaseSorting,
    sorting_pre_merge: BaseSorting,
    merge_unit_groups: list[list[int | str]],
    new_unit_ids: list[int | str],
):
    """
    Add properties to the merge sorting object after merging units.
    The properties of the merged units are propagated only if they are the same
    for all units in the merge group.

    Parameters
    ----------
    sorting_post_merge : BaseSorting
        The Sorting object after merging units.
    sorting_pre_merge : BaseSorting
        The Sorting object before merging units.
    merge_unit_groups : list
        The groups of unit ids that were merged.
    new_unit_ids : list
        A list of new unit_ids for each merge.
    """
    prop_keys = sorting_pre_merge.get_property_keys()
    pre_unit_ids = sorting_pre_merge.unit_ids
    post_unit_ids = sorting_post_merge.unit_ids

    kept_unit_ids = post_unit_ids[np.isin(post_unit_ids, pre_unit_ids)]
    keep_pre_inds = sorting_pre_merge.ids_to_indices(kept_unit_ids)
    keep_post_inds = sorting_post_merge.ids_to_indices(kept_unit_ids)

<<<<<<< HEAD
=======
    default_missing_values = BaseExtractor.default_missing_property_values
>>>>>>> 8557c877

    for key in prop_keys:
        parent_values = sorting_pre_merge.get_property(key)
        if parent_values.dtype.kind not in default_missing_values:
            # if the property is boolean or integer there is no missing values so we skip
            # for instance recursive "is_merged" will not be propagated
            continue

        # propagate keep values
        shape = (len(sorting_post_merge.unit_ids),) + parent_values.shape[1:]
        new_values = np.empty(shape=shape, dtype=parent_values.dtype)
        new_values[keep_post_inds] = parent_values[keep_pre_inds]
        
        for new_id, merge_group in zip(new_unit_ids, merge_unit_groups):
            merged_indices = sorting_pre_merge.ids_to_indices(merge_group)
            merge_values = parent_values[merged_indices]
            same_property_values = np.all([np.array_equal(m, merge_values[0]) for m in merge_values[1:]])
            new_index = sorting_post_merge.id_to_index(new_id)
            if same_property_values:
                # and new values only if they are all similar
                new_values[new_index] = merge_values[0]
            else:

                new_values[new_index] = default_missing_values[parent_values.dtype.kind]
        sorting_post_merge.set_property(key, new_values)

    # set is_merged property
    is_merged = np.ones(len(sorting_post_merge.unit_ids), dtype=bool)
    is_merged[keep_post_inds] = False
    sorting_post_merge.set_property("is_merged", is_merged)


def _get_ids_after_merging(old_unit_ids, merge_unit_groups, new_unit_ids):
    """
    Function to get the list of unique unit_ids after some merges, with given new_units_ids would
    be provided.

    Every new unit_id will be added at the end if not already present.

    Parameters
    ----------
    old_unit_ids : np.array
        The old unit_ids.
    merge_unit_groups : list/tuple of lists/tuples
        A list of lists for every merge group. Each element needs to have at least two elements (two units to merge),
        but it can also have more (merge multiple units at once).
    new_unit_ids : list | None
        A new unit_ids for merged units. If given, it needs to have the same length as `merge_unit_groups`.

    Returns
    -------

    all_unit_ids :  The unit ids in the merged sorting
        The units_ids that will be present after merges

    """
    old_unit_ids = np.asarray(old_unit_ids)
    dtype = old_unit_ids.dtype
    if dtype.kind == "U":
        # the new dtype can be longer
        dtype = "U"

    assert len(new_unit_ids) == len(merge_unit_groups), "new_unit_ids should have the same len as merge_unit_groups"

    all_unit_ids = list(old_unit_ids.copy())
    for new_unit_id, group_ids in zip(new_unit_ids, merge_unit_groups):
        assert len(group_ids) > 1, "A merge should have at least two units"
        for unit_id in group_ids:
            assert unit_id in old_unit_ids, "Merged ids should be in the sorting"
        for unit_id in group_ids:
            if unit_id != new_unit_id:
                # new_unit_id can be inside group_ids
                all_unit_ids.remove(unit_id)
        if new_unit_id not in all_unit_ids:
            all_unit_ids.append(new_unit_id)
    return np.array(all_unit_ids, dtype=dtype)


def generate_unit_ids_for_merge_group(old_unit_ids, merge_unit_groups, new_unit_ids=None, new_id_strategy="append"):
    """
    Function to generate new units ids during a merging procedure. If `new_units_ids`
    are provided, it will return these unit ids, checking that they have the the same
    length as `merge_unit_groups`.

    Parameters
    ----------
    old_unit_ids : np.array
        The old unit_ids.
    merge_unit_groups : list/tuple of lists/tuples
        A list of lists for every merge group. Each element needs to have at least two elements (two units to merge),
        but it can also have more (merge multiple units at once).
    new_unit_ids : list | None, default: None
        Optional new unit_ids for merged units. If given, it needs to have the same length as `merge_unit_groups`.
        If None, new ids will be generated.
    new_id_strategy : "append" | "take_first" | "join", default: "append"
        The strategy that should be used, if `new_unit_ids` is None, to create new unit_ids.

            * "append" : new_units_ids will be added at the end of max(sorging.unit_ids)
            * "take_first" : new_unit_ids will be the first unit_id of every list of merges
            * "join" : new_unit_ids will join unit_ids of groups with a "-".
                       Only works if unit_ids are str otherwise switch to "append"

    Returns
    -------
    new_unit_ids :  The new unit ids
        The new units_ids associated with the merges.
    """
    old_unit_ids = np.asarray(old_unit_ids)

    if new_unit_ids is not None:
        # then only doing a consistency check
        assert len(new_unit_ids) == len(merge_unit_groups), "new_unit_ids should have the same len as merge_unit_groups"
        # new_unit_ids can also be part of old_unit_ids only inside the same group:
        for i, new_unit_id in enumerate(new_unit_ids):
            if new_unit_id in old_unit_ids:
                assert new_unit_id in merge_unit_groups[i], "new_unit_ids already exists but outside the merged groups"
    else:
        dtype = old_unit_ids.dtype
        num_merge = len(merge_unit_groups)
        # select new_unit_ids greater that the max id, event greater than the numerical str ids
        if new_id_strategy == "take_first":
            new_unit_ids = [to_be_merged[0] for to_be_merged in merge_unit_groups]
        elif new_id_strategy == "append":
            if np.issubdtype(dtype, np.character):
                # dtype str
                if all(p.isdigit() for p in old_unit_ids):
                    # All str are digit : we can generate a max
                    m = max(int(p) for p in old_unit_ids) + 1
                    new_unit_ids = [str(m + i) for i in range(num_merge)]
                else:
                    # we cannot automatically find new names
                    new_unit_ids = [f"merge{i}" for i in range(num_merge)]
            else:
                # dtype int
                new_unit_ids = list(max(old_unit_ids) + 1 + np.arange(num_merge, dtype=dtype))
        elif new_id_strategy == "join":
            if np.issubdtype(dtype, np.character):
                new_unit_ids = ["-".join(group) for group in merge_unit_groups]
            else:
                # dtype int
                new_unit_ids = list(max(old_unit_ids) + 1 + np.arange(num_merge, dtype=dtype))
        else:
            raise ValueError("wrong new_id_strategy")

    return new_unit_ids


### SPLITTING ZONE ###
def apply_splits_to_sorting(
    sorting: BaseSorting,
    unit_splits: dict[int | str, list[list[int | str]]],
    new_unit_ids: list[list[int | str]] | None = None,
    return_extra: bool = False,
    new_id_strategy: str = "append",
):
    """
    Apply a the splits to a sorting object.

    This function is not lazy and creates a new NumpySorting with a compact spike_vector as fast as possible.
    The `unit_splits` should be a dict with the unit ids as keys and a list of lists of spike indices as values.
    For each split, the list of spike indices should contain the indices of the spikes to be assigned to each split and
    it should be complete (i.e. the sum of the lengths of the sublists must equal the number of spikes in the unit).
    If `new_unit_ids` is not None, it will use these new unit ids for the split units.
    If `new_unit_ids` is None, it will generate new unit ids according to `new_id_strategy`.

    Parameters
    ----------
    sorting : BaseSorting
        The Sorting object to apply splits.
    unit_splits : dict
        A dictionary with the split unit id as key and a list of lists of spike indices for each split.
        The split indices for each unit MUST be a list of lists, where each sublist (at least two) contains the
        indices of the spikes to be assigned to the each split. The sum of the lengths of the sublists must equal
        the number of spikes in the unit.
    new_unit_ids : list | None, default: None
        List of new unit_ids for each split. If given, it needs to have the same length as `unit_splits`.
        and each element must have the same length as the corresponding list of split indices.
        If None, new ids will be generated.
    return_extra : bool, default: False
        If True, also return the new_unit_ids.
    new_id_strategy : "append" | "split", default: "append"
        The strategy that should be used, if `new_unit_ids` is None, to create new unit_ids.

            * "append" : new_units_ids will be added at the end of max(sorging.unit_ids)
            * "split" : new_unit_ids will be the created as {split_unit_id]-{split_number}
                        (e.g. when splitting unit "13" in 2: "13-0" / "13-1").
                        Only works if unit_ids are str otherwise switch to "append"

    Returns
    -------
    sorting : NumpySorting
        The newly create sorting with the split units.
    """
    check_unit_splits_consistency(unit_splits, sorting)
    spikes = sorting.to_spike_vector().copy()

    # here we assume that unit_splits split_indices are already full.
    # this is true when running via apply_curation

    new_unit_ids = generate_unit_ids_for_split(
        sorting.unit_ids, unit_splits, new_unit_ids=new_unit_ids, new_id_strategy=new_id_strategy
    )
    all_unit_ids = _get_ids_after_splitting(sorting.unit_ids, unit_splits, new_unit_ids)
    all_unit_ids = list(all_unit_ids)

    num_seg = sorting.get_num_segments()
    seg_lims = np.searchsorted(spikes["segment_index"], np.arange(0, num_seg + 2))
    segment_slices = [(seg_lims[i], seg_lims[i + 1]) for i in range(num_seg)]

    # using this function vaoid to use the mask approach and simplify a lot the algo
    spike_vector_list = [spikes[s0:s1] for s0, s1 in segment_slices]
    spike_indices = spike_vector_to_indices(spike_vector_list, sorting.unit_ids, absolute_index=True)

    for unit_id in sorting.unit_ids:
        if unit_id in unit_splits:
            split_indices = unit_splits[unit_id]
            new_split_ids = new_unit_ids[list(unit_splits.keys()).index(unit_id)]

            for split, new_unit_id in zip(split_indices, new_split_ids):
                new_unit_index = all_unit_ids.index(new_unit_id)
                # split_indices are a concatenation across segments with absolute indices
                # so we need to concatenate the spike indices across segments
                spike_indices_unit = np.concatenate(
                    [spike_indices[segment_index][unit_id] for segment_index in range(num_seg)]
                )
                spikes["unit_index"][spike_indices_unit[split]] = new_unit_index
        else:
            new_unit_index = all_unit_ids.index(unit_id)
            for segment_index in range(num_seg):
                spike_inds = spike_indices[segment_index][unit_id]
                spikes["unit_index"][spike_inds] = new_unit_index
    split_sorting = NumpySorting(spikes, sorting.sampling_frequency, all_unit_ids)
    set_properties_after_splits(
        split_sorting,
        sorting,
        list(unit_splits.keys()),
        new_unit_ids=new_unit_ids,
    )

    if return_extra:
        return split_sorting, new_unit_ids
    else:
        return split_sorting


def set_properties_after_splits(
    sorting_post_split: BaseSorting,
    sorting_pre_split: BaseSorting,
    split_unit_ids: list[int | str],
    new_unit_ids: list[list[int | str]],
):
    """
    Add properties to the split sorting object after splitting units.
    The properties of the split units are propagated to the new split units.

    Parameters
    ----------
    sorting_post_split : BaseSorting
        The Sorting object after splitting units.
    sorting_pre_split : BaseSorting
        The Sorting object before splitting units.
    split_unit_ids : list
        The unit ids that were split.
    new_unit_ids : list
        A list of new unit_ids for each split.
    """
    prop_keys = sorting_pre_split.get_property_keys()
    pre_unit_ids = sorting_pre_split.unit_ids
    post_unit_ids = sorting_post_split.unit_ids

    kept_unit_ids = post_unit_ids[np.isin(post_unit_ids, pre_unit_ids)]
    keep_pre_inds = sorting_pre_split.ids_to_indices(kept_unit_ids)
    keep_post_inds = sorting_post_split.ids_to_indices(kept_unit_ids)

    for key in prop_keys:
        parent_values = sorting_pre_split.get_property(key)

        # propagate keep values
        shape = (len(sorting_post_split.unit_ids),) + parent_values.shape[1:]
        new_values = np.empty(shape=shape, dtype=parent_values.dtype)
        new_values[keep_post_inds] = parent_values[keep_pre_inds]
        for split_unit, new_split_ids in zip(split_unit_ids, new_unit_ids):
            split_index = sorting_pre_split.id_to_index(split_unit)
            split_value = parent_values[split_index]
            # propagate the split value to all new unit ids
            new_unit_indices = sorting_post_split.ids_to_indices(new_split_ids)
            new_values[new_unit_indices] = split_value
        sorting_post_split.set_property(key, new_values)

    # set is_merged property
    is_split = np.ones(len(sorting_post_split.unit_ids), dtype=bool)
    is_split[keep_post_inds] = False
    sorting_post_split.set_property("is_split", is_split)


def generate_unit_ids_for_split(old_unit_ids, unit_splits, new_unit_ids=None, new_id_strategy="append"):
    """
    Function to generate new units ids during a splitting procedure. If `new_units_ids`
    are provided, it will return these unit ids, checking that they are consistent with
    `unit_splits`.

    Parameters
    ----------
    old_unit_ids : np.array
        The old unit_ids.
    unit_splits : dict

    new_unit_ids : list | None, default: None
        Optional new unit_ids for split units. If given, it needs to have the same length as `merge_unit_groups`.
        If None, new ids will be generated.
    new_id_strategy : "append" | "split", default: "append"
        The strategy that should be used, if `new_unit_ids` is None, to create new unit_ids.

            * "append" : new_units_ids will be added at the end of max(sorging.unit_ids)
            * "split" : new_unit_ids will be the created as {split_unit_id]-{split_number}
                        (e.g. when splitting unit "13" in 2: "13-0" / "13-1").
                        Only works if unit_ids are str otherwise switch to "append"

    Returns
    -------
    new_unit_ids : list of lists
        The new units_ids associated with the merges.
    """
    assert new_id_strategy in ["append", "split"], "new_id_strategy should be 'append' or 'split'"
    old_unit_ids = np.asarray(old_unit_ids)

    if new_unit_ids is not None:
        for split_unit, new_split_ids in zip(unit_splits.values(), new_unit_ids):
            # then only doing a consistency check
            assert len(split_unit) == len(new_split_ids), "new_unit_ids should have the same len as unit_splits.values"
            # new_unit_ids can also be part of old_unit_ids only inside the same group:
            assert all(
                new_split_id not in old_unit_ids for new_split_id in new_split_ids
            ), "new_unit_ids already exists but outside the split groups"
    else:
        dtype = old_unit_ids.dtype
        if np.issubdtype(dtype, np.integer) and new_id_strategy == "split":
            warnings.warn("new_id_strategy 'split' is not compatible with integer unit_ids. Switching to 'append'.")
            new_id_strategy = "append"

        new_unit_ids = []
        current_unit_ids = old_unit_ids.copy()
        for unit_to_split, split_indices in unit_splits.items():
            num_splits = len(split_indices)
            # select new_unit_ids greater that the max id, event greater than the numerical str ids
            if new_id_strategy == "append":
                if np.issubdtype(dtype, np.character):
                    # dtype str
                    if all(p.isdigit() for p in current_unit_ids):
                        # All str are digit : we can generate a max
                        m = max(int(p) for p in current_unit_ids) + 1
                        new_units_for_split = [str(m + i) for i in range(num_splits)]
                    else:
                        # we cannot automatically find new names
                        new_units_for_split = [f"{unit_to_split}-split{i}" for i in range(num_splits)]
                else:
                    # dtype int
                    new_units_for_split = list(max(current_unit_ids) + 1 + np.arange(num_splits, dtype=dtype))
                # we append the new split unit ids to continue to increment the max id
                current_unit_ids = np.concatenate([current_unit_ids, new_units_for_split])
            elif new_id_strategy == "split":
                # we made sure that dtype is not integer
                new_units_for_split = [f"{unit_to_split}-{i}" for i in np.arange(len(split_indices))]
            new_unit_ids.append(new_units_for_split)

    return new_unit_ids


def check_unit_splits_consistency(unit_splits, sorting):
    """
    Function to check the consistency of unit_splits indices with the sorting object.
    It checks that the split indices for each unit are a list of lists, where each sublist (at least two)
    contains the indices of the spikes to be assigned to each split. The sum of the lengths
    of the sublists must equal the number of spikes in the unit.

    Parameters
    ----------
    unit_splits : dict
        A dictionary with the split unit id as key and a list of numpy arrays or lists of spike indices for each split.
    sorting : BaseSorting
        The sorting object containing spike information.

    Raises
    ------
    ValueError
        If the unit_splits are not in the expected format or if the total number of spikes in the splits does not match
        the number of spikes in the unit.
    """
    num_spikes = sorting.count_num_spikes_per_unit()
    for unit_id, split_indices in unit_splits.items():
        if not isinstance(split_indices, (list, np.ndarray)):
            raise ValueError(f"unit_splits[{unit_id}] should be a list or numpy array, got {type(split_indices)}")
        if not all(isinstance(indices, (list, np.ndarray)) for indices in split_indices):
            raise ValueError(f"unit_splits[{unit_id}] should be a list of lists or numpy arrays")
        if len(split_indices) < 2:
            raise ValueError(f"unit_splits[{unit_id}] should have at least two splits")
        total_spikes_in_split = sum(len(indices) for indices in split_indices)
        if total_spikes_in_split != num_spikes[unit_id]:
            raise ValueError(
                f"Total spikes in unit {unit_id} split ({total_spikes_in_split}) does not match the number of spikes in the unit ({num_spikes[unit_id]})"
            )


def _get_ids_after_splitting(old_unit_ids, split_units, new_unit_ids):
    """
    Function to get the list of unique unit_ids after some splits, with given new_units_ids would
    be provided.

    Every new unit_id will be added at the end if not already present.

    Parameters
    ----------
    old_unit_ids : np.array
        The old unit_ids.
    split_units : dict
        A dict of split units. Each element needs to have at least two elements (two units to split).
    new_unit_ids : list | None
        A new unit_ids for split units. If given, it needs to have the same length as `split_units` values.

    Returns
    -------

    all_unit_ids :  The unit ids in the split sorting
        The units_ids that will be present after splits

    """
    old_unit_ids = np.asarray(old_unit_ids)
    dtype = old_unit_ids.dtype
    if dtype.kind == "U":
        # the new dtype can be longer
        dtype = "U"

    assert len(new_unit_ids) == len(split_units), "new_unit_ids should have the same len as merge_unit_groups"
    for new_unit_in_split, unit_to_split in zip(new_unit_ids, split_units.keys()):
        assert len(new_unit_in_split) == len(
            split_units[unit_to_split]
        ), "new_unit_ids should have the same len as split_units values"

    all_unit_ids = list(old_unit_ids.copy())
    for split_unit, split_new_units in zip(split_units, new_unit_ids):
        all_unit_ids.remove(split_unit)
        all_unit_ids.extend(split_new_units)
    return np.array(all_unit_ids, dtype=dtype)<|MERGE_RESOLUTION|>--- conflicted
+++ resolved
@@ -361,10 +361,7 @@
     keep_pre_inds = sorting_pre_merge.ids_to_indices(kept_unit_ids)
     keep_post_inds = sorting_post_merge.ids_to_indices(kept_unit_ids)
 
-<<<<<<< HEAD
-=======
     default_missing_values = BaseExtractor.default_missing_property_values
->>>>>>> 8557c877
 
     for key in prop_keys:
         parent_values = sorting_pre_merge.get_property(key)
