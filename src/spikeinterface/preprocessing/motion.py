--- conflicted
+++ resolved
@@ -360,13 +360,8 @@
 
     progress_bar = job_kwargs.get("progress_bar", False)
 
-<<<<<<< HEAD
-    job_kwargs = fix_job_kwargs(job_kwargs)
+
     noise_levels = get_noise_levels(recording, return_in_uV=False)
-    progress_bar = job_kwargs.get("progress_bar", False)
-=======
-    noise_levels = get_noise_levels(recording, return_scaled=False)
->>>>>>> 85f4ff3b
 
     if folder is not None:
         folder = Path(folder)
