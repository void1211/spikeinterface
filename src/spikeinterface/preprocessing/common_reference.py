--- conflicted
+++ resolved
@@ -51,11 +51,7 @@
         List of lists containing the channel ids for splitting the reference. The CMR, CAR, or referencing with respect to
         single channels are applied group-wise. However, this is not applied for the local CAR.
         It is useful when dealing with different channel groups, e.g. multiple tetrodes.
-<<<<<<< HEAD
-    ref_channel_ids: list or str / int
-=======
-    ref_channel_ids: list or int, default: None
->>>>>>> 2b5ca11b
+    ref_channel_ids: list or str or int, default: None
         If no "groups" are specified, all channels are referenced to "ref_channel_ids". If "groups" is provided, then a
         list of channels to be applied to each group is expected. If "single" reference, a list of one channel or an
         int is expected.
