--- conflicted
+++ resolved
@@ -8,15 +8,10 @@
     extension_class = ComputeUnitLocations
     extension_function_params_list = [
         dict(method="center_of_mass", radius_um=100),
-        dict(method="center_of_mass", radius_um=100),
-<<<<<<< HEAD
-        dict(method="grid_convolution", radius_um=50),
-        dict(method="monopolar_triangulation", radius_um=150),
-=======
-        dict(method="center_of_mass", radius_um=100, outputs="by_unit"),
-        dict(method="grid_convolution", radius_um=50, outputs="by_unit"),
-        dict(method="grid_convolution", radius_um=150, weight_method={"mode": "gaussian_2d"}, outputs="by_unit"),
->>>>>>> 35e5c00c
+
+         dict(method="grid_convolution", radius_um=50),
+        dict(method="grid_convolution", radius_um=150, weight_method={"mode": "gaussian_2d"}),
+
         dict(method="monopolar_triangulation", radius_um=150),
         dict(method="monopolar_triangulation", radius_um=150, optimizer="minimize_with_log_penality"),
     ]
