--- conflicted
+++ resolved
@@ -3,11 +3,7 @@
 import numpy as np
 from itertools import chain
 
-<<<<<<< HEAD
 from spikeinterface.core import BaseSorting, SortingAnalyzer, apply_merges_to_sorting, apply_splits_to_sorting
-=======
-from spikeinterface.core import BaseSorting, SortingAnalyzer, apply_merges_to_sorting
->>>>>>> 4f14e902
 from spikeinterface.curation.curation_model import CurationModel
 
 
@@ -104,7 +100,9 @@
     return labels
 
 
-def apply_curation_labels(sorting: BaseSorting, curation_dict_or_model: dict | CurationModel):
+def apply_curation_labels(
+    sorting_or_analyzer: BaseSorting | SortingAnalyzer, curation_dict_or_model: dict | CurationModel
+):
     """
     Apply manual labels after merges/splits.
 
@@ -119,14 +117,19 @@
     else:
         curation_model = curation_dict_or_model
 
+    if isinstance(sorting_or_analyzer, BaseSorting):
+        sorting = sorting_or_analyzer
+    else:
+        sorting = sorting_or_analyzer.sorting
+
     # Please note that manual_labels is done on the unit_ids before the merge!!!
     manual_labels = curation_label_to_vectors(curation_model)
 
     # apply on non merged / split
-    merge_new_unit_ids = curation_model.merge_new_unit_ids if curation_model.merge_new_unit_ids is not None else []
-    split_new_unit_ids = (
-        list(chain(*curation_model.split_new_unit_ids)) if curation_model.split_new_unit_ids is not None else []
-    )
+    merge_new_unit_ids = [m.merge_new_unit_id for m in curation_model.merges]
+    split_new_unit_ids = [m.split_new_unit_ids for m in curation_model.splits]
+    split_new_unit_ids = list(chain(*split_new_unit_ids))
+
     merged_split_units = merge_new_unit_ids + split_new_unit_ids
     for key, values in manual_labels.items():
         all_values = np.zeros(sorting.unit_ids.size, dtype=values.dtype)
@@ -136,14 +139,9 @@
                 all_values[unit_ind] = values[ind]
         sorting.set_property(key, all_values)
 
-<<<<<<< HEAD
     # merges
-    if len(merge_new_unit_ids) > 0:
-        for new_unit_id, old_group_ids in zip(curation_model.merge_new_unit_ids, curation_model.merge_unit_groups):
-            for label_key, label_def in curation_model.label_definitions.items():
-                if label_def.exclusive:
-=======
-    for new_unit_id, merge in zip(new_unit_ids, curation_model.merges):
+    for merge in curation_model.merges:
+        new_unit_id = merge.merge_new_unit_id
         old_group_ids = merge.merge_unit_group
         for label_key, label_def in curation_model.label_definitions.items():
             if label_def.exclusive:
@@ -157,35 +155,31 @@
                     # all group has the same label or empty
                     sorting.set_property(key, values=group_values[:1], ids=[new_unit_id])
             else:
-
                 for key in label_def.label_options:
->>>>>>> 4f14e902
                     group_values = []
                     for unit_id in old_group_ids:
                         ind = list(curation_model.unit_ids).index(unit_id)
-                        value = manual_labels[label_key][ind]
-                        if value != "":
-                            group_values.append(value)
-                    if len(set(group_values)) == 1:
-                        # all group has the same label or empty
-                        sorting.set_property(key, values=group_values[:1], ids=[new_unit_id])
-                else:
-                    for key in label_def.label_options:
-                        group_values = []
-                        for unit_id in old_group_ids:
-                            ind = list(curation_model.unit_ids).index(unit_id)
-                            value = manual_labels[key][ind]
-                            group_values.append(value)
-                        new_value = np.any(group_values)
-                        sorting.set_property(key, values=[new_value], ids=[new_unit_id])
+                        value = manual_labels[key][ind]
+                        group_values.append(value)
+                    new_value = np.any(group_values)
+                    sorting.set_property(key, values=[new_value], ids=[new_unit_id])
 
     # splits
-    if len(split_new_unit_ids) > 0:
-        for new_unit_index, old_unit in enumerate(curation_model.split_units):
-            for label_key, label_def in curation_model.label_definitions.items():
+    for split in curation_model.splits:
+        # propagate property of splut unit to new units
+        old_unit = split.unit_id
+        new_unit_ids = split.split_new_unit_ids
+        for label_key, label_def in curation_model.label_definitions.items():
+            if label_def.exclusive:
                 ind = list(curation_model.unit_ids).index(old_unit)
                 value = manual_labels[label_key][ind]
-                sorting.set_property(label_key, values=[value], ids=[curation_model.split_new_unit_ids[new_unit_index]])
+                if value != "":
+                    sorting.set_property(label_key, values=[value] * len(new_unit_ids), ids=new_unit_ids)
+            else:
+                for key in label_def.label_options:
+                    ind = list(curation_model.unit_ids).index(old_unit)
+                    value = manual_labels[key][ind]
+                    sorting.set_property(key, values=[value] * len(new_unit_ids), ids=new_unit_ids)
 
 
 def apply_curation(
@@ -202,16 +196,10 @@
     Apply curation dict to a Sorting or a SortingAnalyzer.
 
     Steps are done in this order:
-<<<<<<< HEAD
       1. Apply removal using curation_dict["removed_units"]
       2. Apply merges using curation_dict["merge_unit_groups"]
       3. Apply splits using curation_dict["split_units"]
       4. Set labels using curation_dict["manual_labels"]
-=======
-      1. Apply removal using curation_dict["removed"]
-      2. Apply merges using curation_dict["merges"]
-      3. Set labels using curation_dict["manual_labels"]
->>>>>>> 4f14e902
 
     A new Sorting or SortingAnalyzer (in memory) is returned.
     The user (an adult) has the responsability to save it somewhere (or not).
@@ -245,11 +233,15 @@
 
     Returns
     -------
-    sorting_or_analyzer : Sorting | SortingAnalyzer
+    curated_sorting_or_analyzer : Sorting | SortingAnalyzer
         The curated object.
-
-
-    """
+    """
+    assert isinstance(
+        sorting_or_analyzer, (BaseSorting, SortingAnalyzer)
+    ), f"`sorting_or_analyzer` must be a Sorting or a SortingAnalyzer, not an object of type {type(sorting_or_analyzer)}"
+    assert isinstance(
+        curation_dict_or_model, (dict, CurationModel)
+    ), f"`curation_dict_or_model` must be a dict or a CurationModel, not an object of type {type(curation_dict_or_model)}"
     if isinstance(curation_dict_or_model, dict):
         curation_model = CurationModel(**curation_dict_or_model)
     else:
@@ -258,51 +250,29 @@
     if not np.array_equal(np.asarray(curation_model.unit_ids), sorting_or_analyzer.unit_ids):
         raise ValueError("unit_ids from the curation_dict do not match the one from Sorting or SortingAnalyzer")
 
-    if isinstance(sorting_or_analyzer, BaseSorting):
-        sorting = sorting_or_analyzer
-<<<<<<< HEAD
-        sorting = sorting.remove_units(curation_model.removed_units)
-        new_unit_ids = sorting.unit_ids
-        if len(curation_model.merge_unit_groups) > 0:
-            sorting, _, new_unit_ids = apply_merges_to_sorting(
-                sorting,
-                curation_model.merge_unit_groups,
-=======
-        sorting = sorting.remove_units(curation_model.removed)
-        if len(curation_model.merges) > 0:
-            sorting, _, new_unit_ids = apply_merges_to_sorting(
-                sorting,
-                merge_unit_groups=[m.merge_unit_group for m in curation_model.merges],
->>>>>>> 4f14e902
+    # 1. Remove units
+    if len(curation_model.removed) > 0:
+        curated_sorting_or_analyzer = sorting_or_analyzer.remove_units(curation_model.removed)
+    else:
+        curated_sorting_or_analyzer = sorting_or_analyzer
+
+    # 2. Merge units
+    if len(curation_model.merges) > 0:
+        merge_unit_groups = [m.merge_unit_group for m in curation_model.merges]
+        merge_new_unit_ids = [m.merge_new_unit_id for m in curation_model.merges if m.merge_new_unit_id is not None]
+        if len(merge_new_unit_ids) == 0:
+            merge_new_unit_ids = None
+        if isinstance(sorting_or_analyzer, BaseSorting):
+            curated_sorting_or_analyzer, _, new_unit_ids = apply_merges_to_sorting(
+                curated_sorting_or_analyzer,
+                merge_unit_groups=merge_unit_groups,
                 censor_ms=censor_ms,
-                return_extra=True,
-                new_id_strategy=new_id_strategy,
-            )
-<<<<<<< HEAD
-            curation_model.merge_new_unit_ids = new_unit_ids
-        if len(curation_model.split_units) > 0:
-            sorting, new_unit_ids = apply_splits_to_sorting(
-                sorting,
-                curation_model.split_units,
                 new_id_strategy=new_id_strategy,
                 return_extra=True,
             )
-            curation_model.split_new_unit_ids = new_unit_ids
-        apply_curation_labels(sorting, curation_model)
-=======
         else:
-            new_unit_ids = []
-        apply_curation_labels(sorting, new_unit_ids, curation_model)
->>>>>>> 4f14e902
-        return sorting
-
-    elif isinstance(sorting_or_analyzer, SortingAnalyzer):
-        analyzer = sorting_or_analyzer
-        if len(curation_model.removed) > 0:
-            analyzer = analyzer.remove_units(curation_model.removed)
-        if len(curation_model.removed) > 0:
-            analyzer, new_unit_ids = analyzer.merge_units(
-                merge_unit_groups=[m.merge_unit_group for m in curation_model.merges],
+            curated_sorting_or_analyzer, new_unit_ids = curated_sorting_or_analyzer.merge_units(
+                merge_unit_groups=merge_unit_groups,
                 censor_ms=censor_ms,
                 merging_mode=merging_mode,
                 sparsity_overlap=sparsity_overlap,
@@ -312,19 +282,43 @@
                 verbose=verbose,
                 **job_kwargs,
             )
-            curation_model.merge_new_unit_ids = new_unit_ids
-        if len(curation_model.split_units) > 0:
-            analyzer, new_unit_ids = analyzer.split_units(
-                curation_model.split_units,
+        for i, merge_unit_id in enumerate(new_unit_ids):
+            curation_model.merges[i].merge_new_unit_id = merge_unit_id
+
+    # 3. Split units
+    if len(curation_model.splits) > 0:
+        split_units = {}
+        for split in curation_model.splits:
+            sorting = (
+                curated_sorting_or_analyzer
+                if isinstance(sorting_or_analyzer, BaseSorting)
+                else sorting_or_analyzer.sorting
+            )
+            split_units[split.unit_id] = split.get_full_spike_indices(sorting)
+        split_new_unit_ids = [s.split_new_unit_ids for s in curation_model.splits if s.split_new_unit_ids is not None]
+        if len(split_new_unit_ids) == 0:
+            split_new_unit_ids = None
+        if isinstance(sorting_or_analyzer, BaseSorting):
+            curated_sorting_or_analyzer, new_unit_ids = apply_splits_to_sorting(
+                curated_sorting_or_analyzer,
+                split_units,
+                new_unit_ids=split_new_unit_ids,
+                new_id_strategy=new_id_strategy,
+                return_extra=True,
+            )
+        else:
+            curated_sorting_or_analyzer, new_unit_ids = curated_sorting_or_analyzer.split_units(
+                split_units,
                 new_id_strategy=new_id_strategy,
                 return_new_unit_ids=True,
+                new_unit_ids=split_new_unit_ids,
                 format="memory",
                 verbose=verbose,
             )
-            curation_model.split_new_unit_ids = new_unit_ids
-        apply_curation_labels(analyzer.sorting, curation_model)
-        return analyzer
-    else:
-        raise TypeError(
-            f"`sorting_or_analyzer` must be a Sorting or a SortingAnalyzer, not an object of type {type(sorting_or_analyzer)}"
-        )+        for i, split_unit_ids in enumerate(new_unit_ids):
+            curation_model.splits[i].split_new_unit_ids = split_unit_ids
+
+    # 4. Apply labels
+    apply_curation_labels(curated_sorting_or_analyzer, curation_model)
+
+    return curated_sorting_or_analyzer