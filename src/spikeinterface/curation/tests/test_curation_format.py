--- conflicted
+++ resolved
@@ -124,31 +124,29 @@
     "removed": ["u31", "u42"],
 }
 
-<<<<<<< HEAD
-curation_with_split = {
-    "format_version": "1",
-    "unit_ids": [1, 2, 3, 6, 10, 14, 20, 31, 42],
-    "split_units": {
-        1: np.arange(10),
-        2: np.arange(10, 20),
-    },
-}
+# Test dictionary format for merges with string IDs
+curation_ids_str_dict = {**curation_ids_str, "merges": {"u50": ["u3", "u6"], "u51": ["u10", "u14", "u20"]}}
 
 
 # This is a failure example with duplicated merge
 duplicate_merge = curation_ids_int.copy()
 duplicate_merge["merge_unit_groups"] = [[3, 6, 10], [10, 14, 20]]
-=======
-# Test dictionary format for merges with string IDs
-curation_ids_str_dict = {**curation_ids_str, "merges": {"u50": ["u3", "u6"], "u51": ["u10", "u14", "u20"]}}
->>>>>>> 4f14e902
 
 # Test with splits
 curation_with_splits = {
-    **curation_ids_int,
-    "splits": [
-        {"unit_id": 2, "split_mode": "indices", "split_indices": [[0, 1, 2], [3, 4, 5]], "split_new_unit_ids": [50, 51]}
-    ],
+    "format_version": "2",
+    "unit_ids": [1, 2, 3, 6, 10, 14, 20, 31, 42],
+    "label_definitions": {
+        "quality": {"label_options": ["good", "noise", "MUA", "artifact"], "exclusive": True},
+        "putative_type": {
+            "label_options": ["excitatory", "inhibitory", "pyramidal", "mitral"],
+            "exclusive": False,
+        },
+    },
+    "manual_labels": [
+        {"unit_id": 2, "quality": ["good"], "putative_type": ["excitatory", "pyramidal"]},
+    ],
+    "splits": [{"unit_id": 2, "split_mode": "indices", "split_indices": [[0, 1, 2], [3, 4, 5]]}],
 }
 
 # Test dictionary format for splits
@@ -246,11 +244,7 @@
 
 def test_apply_curation():
     recording, sorting = generate_ground_truth_recording(durations=[10.0], num_units=9, seed=2205)
-<<<<<<< HEAD
-    sorting = sorting.rename_units(np.array([1, 2, 3, 6, 10, 14, 20, 31, 42]))
-=======
     sorting = sorting.rename_units([1, 2, 3, 6, 10, 14, 20, 31, 42])
->>>>>>> 4f14e902
     analyzer = create_sorting_analyzer(sorting, recording, sparse=False)
 
     # Test with list format
@@ -265,10 +259,6 @@
     assert sorting_curated.get_property("quality", ids=[2])[0] == "noise"
     assert sorting_curated.get_property("excitatory", ids=[2])[0]
 
-    # Test with splits
-    sorting_curated = apply_curation(sorting, curation_with_splits)
-    assert sorting_curated.get_property("quality", ids=[1])[0] == "good"
-
     # Test analyzer
     analyzer_curated = apply_curation(analyzer, curation_ids_int)
     assert "quality" in analyzer_curated.sorting.get_property_keys()
@@ -279,27 +269,34 @@
     sorting = sorting.rename_units(np.array([1, 2, 3, 6, 10, 14, 20, 31, 42]))
     analyzer = create_sorting_analyzer(sorting, recording, sparse=False)
 
-    sorting_curated = apply_curation(sorting, curation_with_split)
+    sorting_curated = apply_curation(sorting, curation_with_splits)
+    # the split indices are not complete, so an extra unit is added
     assert len(sorting_curated.unit_ids) == len(sorting.unit_ids) + 2
 
-    assert 1 not in sorting_curated.unit_ids
     assert 2 not in sorting_curated.unit_ids
-    assert 43 in sorting_curated.unit_ids
-    assert 44 in sorting_curated.unit_ids
-
-    analyzer_curated = apply_curation(analyzer, curation_with_split)
+    split_unit_ids = [43, 44, 45]
+    for unit_id in split_unit_ids:
+        assert unit_id in sorting_curated.unit_ids
+        assert sorting_curated.get_property("quality", ids=[unit_id])[0] == "good"
+        assert sorting_curated.get_property("excitatory", ids=[unit_id])[0]
+        assert sorting_curated.get_property("pyramidal", ids=[unit_id])[0]
+
+    analyzer_curated = apply_curation(analyzer, curation_with_splits)
     assert len(analyzer_curated.sorting.unit_ids) == len(analyzer.sorting.unit_ids) + 2
 
-    assert 1 not in analyzer_curated.unit_ids
     assert 2 not in analyzer_curated.unit_ids
-    assert 43 in analyzer_curated.unit_ids
-    assert 44 in analyzer_curated.unit_ids
+    for unit_id in split_unit_ids:
+        assert unit_id in analyzer_curated.unit_ids
+        assert analyzer_curated.sorting.get_property("quality", ids=[unit_id])[0] == "good"
+        assert analyzer_curated.sorting.get_property("excitatory", ids=[unit_id])[0]
+        assert analyzer_curated.sorting.get_property("pyramidal", ids=[unit_id])[0]
 
 
 if __name__ == "__main__":
-    test_curation_format_validation()
-    test_to_from_json()
-    test_convert_from_sortingview_curation_format_v0()
-    test_curation_label_to_vectors()
-    test_curation_label_to_dataframe()
-    test_apply_curation()+    # test_curation_format_validation()
+    # test_to_from_json()
+    # test_convert_from_sortingview_curation_format_v0()
+    # test_curation_label_to_vectors()
+    # test_curation_label_to_dataframe()
+    # test_apply_curation()
+    test_apply_curation_with_split()