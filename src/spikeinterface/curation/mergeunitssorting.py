--- conflicted
+++ resolved
@@ -12,11 +12,7 @@
 
     Parameters
     ----------
-<<<<<<< HEAD
-    sorting: Recording
-=======
-    parent_sorting : Recording
->>>>>>> e09fe637
+    sorting: BaseSorting
         The sorting object
     units_to_merge : list/tuple of lists/tuples
         A list of lists for every merge group. Each element needs to have at least two elements (two units to merge),
