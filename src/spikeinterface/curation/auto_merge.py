from __future__ import annotations

import numpy as np

from ..core import create_sorting_analyzer
from ..core.template import Templates
from ..core.template_tools import get_template_extremum_channel
from ..postprocessing import compute_correlograms
from ..qualitymetrics import compute_refrac_period_violations, compute_firing_rates

from .mergeunitssorting import MergeUnitsSorting


def get_potential_auto_merge(
    sorting_analyzer,
    minimum_spikes=1000,
    maximum_distance_um=150.0,
    peak_sign="neg",
    bin_ms=0.25,
    window_ms=100.0,
    corr_diff_thresh=0.16,
    template_diff_thresh=0.25,
    censored_period_ms=0.3,
    refractory_period_ms=1.0,
    sigma_smooth_ms=0.6,
    contamination_threshold=0.2,
    adaptative_window_threshold=0.5,
    censor_correlograms_ms: float = 0.15,
    num_channels=5,
    num_shift=5,
    firing_contamination_balance=1.5,
    extra_outputs=False,
    steps=None,
    template_metric="l1",
):
    """
    Algorithm to find and check potential merges between units.

    This is taken from lussac version 1 done by Aurelien Wyngaard and Victor Llobet.
    https://github.com/BarbourLab/lussac/blob/v1.0.0/postprocessing/merge_units.py


    The merges are proposed when the following criteria are met:

        * STEP 1: enough spikes are found in each units for computing the correlogram (`minimum_spikes`)
        * STEP 2: each unit is not contaminated (by checking auto-correlogram - `contamination_threshold`)
        * STEP 3: estimated unit locations are close enough (`maximum_distance_um`)
        * STEP 4: the cross-correlograms of the two units are similar to each auto-corrleogram (`corr_diff_thresh`)
        * STEP 5: the templates of the two units are similar (`template_diff_thresh`)
        * STEP 6: the unit "quality score" is increased after the merge.

    The "quality score" factors in the increase in firing rate (**f**) due to the merge and a possible increase in
    contamination (**C**), wheighted by a factor **k** (`firing_contamination_balance`).

    .. math::

        Q = f(1 - (k + 1)C)


    Parameters
    ----------
    sorting_analyzer: SortingAnalyzer
        The SortingAnalyzer
    minimum_spikes: int, default: 1000
        Minimum number of spikes for each unit to consider a potential merge.
        Enough spikes are needed to estimate the correlogram
    maximum_distance_um: float, default: 150
        Maximum distance between units for considering a merge
    peak_sign: "neg" | "pos" | "both", default: "neg"
        Peak sign used to estimate the maximum channel of a template
    bin_ms: float, default: 0.25
        Bin size in ms used for computing the correlogram
    window_ms: float, default: 100
        Window size in ms used for computing the correlogram
    corr_diff_thresh: float, default: 0.16
        The threshold on the "correlogram distance metric" for considering a merge.
        It needs to be between 0 and 1
    template_diff_thresh: float, default: 0.25
        The threshold on the "template distance metric" for considering a merge.
        It needs to be between 0 and 1
    template_metric: 'l1'
        The metric to be used when comparing templates. Default is l1 norm
    censored_period_ms: float, default: 0.3
        Used to compute the refractory period violations aka "contamination"
    refractory_period_ms: float, default: 1
        Used to compute the refractory period violations aka "contamination"
    sigma_smooth_ms: float, default: 0.6
        Parameters to smooth the correlogram estimation
    contamination_threshold: float, default: 0.2
        Threshold for not taking in account a unit when it is too contaminated
    adaptative_window_threshold:: float, default: 0.5
        Parameter to detect the window size in correlogram estimation
    censor_correlograms_ms: float, default: 0.15
        The period to censor on the auto and cross-correlograms
    num_channels: int, default: 5
        Number of channel to use for template similarity computation
    num_shift: int, default: 5
        Number of shifts in samles to be explored for template similarity computation
    firing_contamination_balance: float, default: 1.5
        Parameter to control the balance between firing rate and contamination in computing unit "quality score"
    extra_outputs: bool, default: False
        If True, an additional dictionary (`outs`) with processed data is returned
    steps: None or list of str, default: None
        which steps to run (gives flexibility to running just some steps)
        If None all steps are done.
        Pontential steps: "min_spikes", "remove_contaminated", "unit_positions", "correlogram", "template_similarity",
        "check_increase_score". Please check steps explanations above!
    template_metric: 'l1', 'l2' or 'cosine'
<<<<<<< HEAD
        The metric to consider when measuring the distances between templates
=======
        The metric to consider when measuring the distances between templates. Default is l1
>>>>>>> 6ed4ec4a

    Returns
    -------
    potential_merges:
        A list of tuples of 2 elements.
        List of pairs that could be merged.
    outs:
        Returned only when extra_outputs=True
        A dictionary that contains data for debugging and plotting.
    """
    import scipy

    sorting = sorting_analyzer.sorting
    recording = sorting_analyzer.recording
    unit_ids = sorting.unit_ids

    # to get fast computation we will not analyse pairs when:
    #    * not enough spikes for one of theses
    #    * auto correlogram is contaminated
    #    * to far away one from each other

    if steps is None:
        steps = [
            "min_spikes",
            "remove_contaminated",
            "unit_positions",
            "correlogram",
            "template_similarity",
            "check_increase_score",
        ]

    n = unit_ids.size
    pair_mask = np.ones((n, n), dtype="bool")

    # STEP 1 :
    if "min_spikes" in steps:
        num_spikes = sorting.count_num_spikes_per_unit(outputs="array")
        to_remove = num_spikes < minimum_spikes
        pair_mask[to_remove, :] = False
        pair_mask[:, to_remove] = False

    # STEP 2 : remove contaminated auto corr
    if "remove_contaminated" in steps:
        contaminations, nb_violations = compute_refrac_period_violations(
            sorting_analyzer, refractory_period_ms=refractory_period_ms, censored_period_ms=censored_period_ms
        )
        nb_violations = np.array(list(nb_violations.values()))
        contaminations = np.array(list(contaminations.values()))
        to_remove = contaminations > contamination_threshold
        pair_mask[to_remove, :] = False
        pair_mask[:, to_remove] = False

    # STEP 3 : unit positions are estimated roughly with channel
    if "unit_positions" in steps:
        positions_ext = sorting_analyzer.get_extension("unit_locations")
        if positions_ext is not None:
            unit_locations = positions_ext.get_data()[:, :2]
        else:
            chan_loc = sorting_analyzer.get_channel_locations()
            unit_max_chan = get_template_extremum_channel(
                sorting_analyzer, peak_sign=peak_sign, mode="extremum", outputs="index"
            )
            unit_max_chan = list(unit_max_chan.values())
            unit_locations = chan_loc[unit_max_chan, :]

        unit_distances = scipy.spatial.distance.cdist(unit_locations, unit_locations, metric="euclidean")
        pair_mask = pair_mask & (unit_distances <= maximum_distance_um)

    # STEP 4 : potential auto merge by correlogram
    if "correlogram" in steps:
        correlograms, bins = compute_correlograms(sorting, window_ms=window_ms, bin_ms=bin_ms, method="numba")
        mask = (bins[:-1] >= -censor_correlograms_ms) & (bins[:-1] < censor_correlograms_ms)
        correlograms[:, :, mask] = 0
        correlograms_smoothed = smooth_correlogram(correlograms, bins, sigma_smooth_ms=sigma_smooth_ms)
        # find correlogram window for each units
        win_sizes = np.zeros(n, dtype=int)
        for unit_ind in range(n):
            auto_corr = correlograms_smoothed[unit_ind, unit_ind, :]
            thresh = np.max(auto_corr) * adaptative_window_threshold
            win_size = get_unit_adaptive_window(auto_corr, thresh)
            win_sizes[unit_ind] = win_size
        correlogram_diff = compute_correlogram_diff(
            sorting,
            correlograms_smoothed,
            bins,
            win_sizes,
            adaptative_window_threshold=adaptative_window_threshold,
            pair_mask=pair_mask,
        )
        # print(correlogram_diff)
        pair_mask = pair_mask & (correlogram_diff < corr_diff_thresh)

    # STEP 5 : check if potential merge with CC also have template similarity
    if "template_similarity" in steps:
        templates_ext = sorting_analyzer.get_extension("templates")
        assert (
            templates_ext is not None
        ), "auto_merge with template_similarity requires a SortingAnalyzer with extension templates"

        templates = templates_ext.get_data(outputs="Templates")
<<<<<<< HEAD
        templates = templates.to_sparse(sorting_analyzer.sparsity)
=======
        if sorting_analyzer.sparsity is not None:
            templates = templates.to_sparse(sorting_analyzer.sparsity)
>>>>>>> 6ed4ec4a

        templates_diff = compute_templates_diff(
            sorting,
            templates,
            num_channels=num_channels,
            num_shift=num_shift,
            pair_mask=pair_mask,
            template_metric=template_metric,
        )

        pair_mask = pair_mask & (templates_diff < template_diff_thresh)

    # STEP 6 : validate the potential merges with CC increase the contamination quality metrics
    if "check_increase_score" in steps:
        pair_mask, pairs_decreased_score = check_improve_contaminations_score(
            sorting_analyzer,
            pair_mask,
            contaminations,
            firing_contamination_balance,
            refractory_period_ms,
            censored_period_ms,
        )

    # FINAL STEP : create the final list from pair_mask boolean matrix
    ind1, ind2 = np.nonzero(pair_mask)
    potential_merges = list(zip(unit_ids[ind1], unit_ids[ind2]))

    if extra_outputs:
        outs = dict(
            correlograms=correlograms,
            bins=bins,
            correlograms_smoothed=correlograms_smoothed,
            correlogram_diff=correlogram_diff,
            win_sizes=win_sizes,
            templates_diff=templates_diff,
            pairs_decreased_score=pairs_decreased_score,
        )
        return potential_merges, outs
    else:
        return potential_merges


def compute_correlogram_diff(
    sorting, correlograms_smoothed, bins, win_sizes, adaptative_window_threshold=0.5, pair_mask=None
):
    """
    Original author: Aurelien Wyngaard (lussac)

    Parameters
    ----------
    sorting: BaseSorting
        The sorting object
    correlograms_smoothed: array 3d
        The 3d array containing all cross and auto correlograms
        (smoothed by a convolution with a gaussian curve)
    bins: array
        Bins of the correlograms
    win_sized:
        TODO
    adaptative_window_threshold: float
        TODO
    pair_mask: None or boolean array
        A bool matrix of size (num_units, num_units) to select
        which pair to compute.

    Returns
    -------
    corr_diff
    """
    # bin_ms = bins[1] - bins[0]

    unit_ids = sorting.unit_ids
    n = len(unit_ids)

    if pair_mask is None:
        pair_mask = np.ones((n, n), dtype="bool")

    # Index of the middle of the correlograms.
    m = correlograms_smoothed.shape[2] // 2
    num_spikes = sorting.count_num_spikes_per_unit(outputs="array")

    corr_diff = np.full((n, n), np.nan, dtype="float64")
    for unit_ind1 in range(n):
        for unit_ind2 in range(unit_ind1 + 1, n):
            if not pair_mask[unit_ind1, unit_ind2]:
                continue

            num1, num2 = num_spikes[unit_ind1], num_spikes[unit_ind2]

            # Weighted window (larger unit imposes its window).
            win_size = int(round((num1 * win_sizes[unit_ind1] + num2 * win_sizes[unit_ind2]) / (num1 + num2)))
            # Plage of indices where correlograms are inside the window.
            corr_inds = np.arange(m - win_size, m + win_size, dtype=int)

            # TODO : for Aurelien
            shift = 0
            auto_corr1 = normalize_correlogram(correlograms_smoothed[unit_ind1, unit_ind1, :])
            auto_corr2 = normalize_correlogram(correlograms_smoothed[unit_ind2, unit_ind2, :])
            cross_corr = normalize_correlogram(correlograms_smoothed[unit_ind1, unit_ind2, :])
            diff1 = np.sum(np.abs(cross_corr[corr_inds - shift] - auto_corr1[corr_inds])) / len(corr_inds)
            diff2 = np.sum(np.abs(cross_corr[corr_inds - shift] - auto_corr2[corr_inds])) / len(corr_inds)
            # Weighted difference (larger unit imposes its difference).
            w_diff = (num1 * diff1 + num2 * diff2) / (num1 + num2)
            corr_diff[unit_ind1, unit_ind2] = w_diff

    return corr_diff


def normalize_correlogram(correlogram: np.ndarray):
    """
    Normalizes a correlogram so its mean in time is 1.
    If correlogram is 0 everywhere, stays 0 everywhere.

    Parameters
    ----------
    correlogram (np.ndarray):
        Correlogram to normalize.

    Returns
    -------
    normalized_correlogram (np.ndarray) [time]:
        Normalized correlogram to have a mean of 1.
    """
    mean = np.mean(correlogram)
    return correlogram if mean == 0 else correlogram / mean


def smooth_correlogram(correlograms, bins, sigma_smooth_ms=0.6):
    """
    Smooths cross-correlogram with a Gaussian kernel.
    """
    import scipy.signal

    # OLD implementation : smooth correlogram by low pass filter
    # b, a = scipy.signal.butter(N=2, Wn = correlogram_low_pass / (1e3 / bin_ms /2), btype="low")
    # correlograms_smoothed = scipy.signal.filtfilt(b, a, correlograms, axis=2)

    # new implementation smooth by convolution with a Gaussian kernel
    if len(correlograms) == 0:  # fftconvolve will not return the correct shape.
        return np.empty(correlograms.shape, dtype=np.float64)

    smooth_kernel = np.exp(-(bins**2) / (2 * sigma_smooth_ms**2))
    smooth_kernel /= np.sum(smooth_kernel)
    smooth_kernel = smooth_kernel[None, None, :]
    correlograms_smoothed = scipy.signal.fftconvolve(correlograms, smooth_kernel, mode="same", axes=2)

    return correlograms_smoothed


def get_unit_adaptive_window(auto_corr: np.ndarray, threshold: float):
    """
    Computes an adaptive window to correlogram (basically corresponds to the first peak).
    Based on a minimum threshold and minimum of second derivative.
    If no peak is found over threshold, recomputes with threshold/2.

    Parameters
    ----------
    auto_corr: np.ndarray
        Correlogram used for adaptive window.
    threshold: float
        Minimum threshold of correlogram (all peaks under this threshold are discarded).

    Returns
    -------
    unit_window (int):
        Index at which the adaptive window has been calculated.
    """
    import scipy.signal

    if np.sum(np.abs(auto_corr)) == 0:
        return 20.0

    derivative_2 = -np.gradient(np.gradient(auto_corr))
    peaks = scipy.signal.find_peaks(derivative_2)[0]

    keep = auto_corr[peaks] >= threshold
    peaks = peaks[keep]
    keep = peaks < (auto_corr.shape[0] // 2)
    peaks = peaks[keep]

    if peaks.size == 0:
        # If none of the peaks crossed the threshold, redo with threshold/2.
        return get_unit_adaptive_window(auto_corr, threshold / 2)

    # keep the last peak (nearest to center)
    win_size = auto_corr.shape[0] // 2 - peaks[-1]

    return win_size


def compute_templates_diff(sorting, templates, num_channels=5, num_shift=5, pair_mask=None, template_metric="l1"):
    """
    Computes normalized template differences.

    Parameters
    ----------
    sorting : BaseSorting
        The sorting object
    templates : np.array or Templates
        The templates array (num_units, num_samples, num_channels) or a Templates objects
    num_channels: int, default: 5
        Number of channel to use for template similarity computation
    num_shift: int, default: 5
        Number of shifts in samles to be explored for template similarity computation
    pair_mask: None or boolean array
        A bool matrix of size (num_units, num_units) to select
        which pair to compute.
    template_metric: 'l1', 'l2' or 'cosine'
        The metric to consider when measuring the distances between templates. Default is l1

    Returns
    -------
    templates_diff: np.array
        2D array with template differences
    """
    unit_ids = sorting.unit_ids
    n = len(unit_ids)
    assert template_metric in ["l1", "l2", "cosine"], "Not a valid metric!"

    if pair_mask is None:
        pair_mask = np.ones((n, n), dtype="bool")

    if isinstance(templates, Templates):
        adaptative_masks = (num_channels == None) and (templates.sparsity is not None)
        if templates.sparsity is not None:
<<<<<<< HEAD
            sparsity = templates.sparsity.mask
        templates_array = templates.get_dense_templates()
    else:
        templates_array = templates
=======
            sparsity_mask = templates.sparsity.mask
        templates_array = templates.get_dense_templates()
    else:
        templates_array = templates
        adaptative_masks = False
        sparsity_mask = None
>>>>>>> 6ed4ec4a

    templates_diff = np.full((n, n), np.nan, dtype="float64")
    for unit_ind1 in range(n):
        for unit_ind2 in range(unit_ind1 + 1, n):
            if not pair_mask[unit_ind1, unit_ind2]:
                continue

            template1 = templates_array[unit_ind1]
            template2 = templates_array[unit_ind2]
            # take best channels
            if not adaptative_masks:
                chan_inds = np.argsort(np.max(np.abs(template1 + template2), axis=0))[::-1][:num_channels]
            else:
<<<<<<< HEAD
                chan_inds = np.intersect1d(np.where(sparsity[unit_ind1])[0], np.where(sparsity[unit_ind2])[0])
=======
                chan_inds = np.intersect1d(
                    np.flatnonzero(sparsity_mask[unit_ind1]), np.flatnonzero(sparsity_mask[unit_ind2])
                )
>>>>>>> 6ed4ec4a

            template1 = template1[:, chan_inds]
            template2 = template2[:, chan_inds]

            num_samples = template1.shape[0]
            if template_metric == "l1":
                norm = np.sum(np.abs(template1)) + np.sum(np.abs(template2))
            elif template_metric == "l2":
                norm = np.sum(template1**2) + np.sum(template2**2)
            elif template_metric == "cosine":
                norm = np.linalg.norm(template1) * np.linalg.norm(template2)
            all_shift_diff = []
            for shift in range(-num_shift, num_shift + 1):
                temp1 = template1[num_shift : num_samples - num_shift, :]
                temp2 = template2[num_shift + shift : num_samples - num_shift + shift, :]
                if template_metric == "l1":
                    d = np.sum(np.abs(temp1 - temp2)) / norm
                elif template_metric == "l2":
                    d = np.linalg.norm(temp1 - temp2) / norm
                elif template_metric == "cosine":
<<<<<<< HEAD
                    d = min(1, 1 - np.sum(temp1 * temp2) / norm)
=======
                    d = 1 - np.sum(temp1 * temp2) / norm
>>>>>>> 6ed4ec4a
                all_shift_diff.append(d)
            templates_diff[unit_ind1, unit_ind2] = np.min(all_shift_diff)

    return templates_diff


def check_improve_contaminations_score(
    sorting_analyzer, pair_mask, contaminations, firing_contamination_balance, refractory_period_ms, censored_period_ms
):
    """
    Check that the score is improve after a potential merge

    The score is a balance between:
      * contamination decrease
      * firing increase

    Check that the contamination score is improved (decrease)  after
    a potential merge
    """
    recording = sorting_analyzer.recording
    sorting = sorting_analyzer.sorting
    pair_mask = pair_mask.copy()
    pairs_removed = []

    firing_rates = list(compute_firing_rates(sorting_analyzer).values())

    inds1, inds2 = np.nonzero(pair_mask)
    for i in range(inds1.size):
        ind1, ind2 = inds1[i], inds2[i]

        c_1 = contaminations[ind1]
        c_2 = contaminations[ind2]

        f_1 = firing_rates[ind1]
        f_2 = firing_rates[ind2]

        # make a merged sorting and tale one unit (unit_id1 is used)
        unit_id1, unit_id2 = sorting.unit_ids[ind1], sorting.unit_ids[ind2]
        sorting_merged = MergeUnitsSorting(
            sorting, [[unit_id1, unit_id2]], new_unit_ids=[unit_id1], delta_time_ms=censored_period_ms
        ).select_units([unit_id1])

        sorting_analyzer_new = create_sorting_analyzer(sorting_merged, recording, format="memory", sparse=False)

        new_contaminations, _ = compute_refrac_period_violations(
            sorting_analyzer_new, refractory_period_ms=refractory_period_ms, censored_period_ms=censored_period_ms
        )
        c_new = new_contaminations[unit_id1]
        f_new = compute_firing_rates(sorting_analyzer_new)[unit_id1]

        # old and new scores
        k = 1 + firing_contamination_balance
        score_1 = f_1 * (1 - k * c_1)
        score_2 = f_2 * (1 - k * c_2)
        score_new = f_new * (1 - k * c_new)

        if score_new < score_1 or score_new < score_2:
            # the score is not improved
            pair_mask[ind1, ind2] = False
            pairs_removed.append((sorting.unit_ids[ind1], sorting.unit_ids[ind2]))

    return pair_mask, pairs_removed<|MERGE_RESOLUTION|>--- conflicted
+++ resolved
@@ -106,11 +106,7 @@
         Pontential steps: "min_spikes", "remove_contaminated", "unit_positions", "correlogram", "template_similarity",
         "check_increase_score". Please check steps explanations above!
     template_metric: 'l1', 'l2' or 'cosine'
-<<<<<<< HEAD
-        The metric to consider when measuring the distances between templates
-=======
         The metric to consider when measuring the distances between templates. Default is l1
->>>>>>> 6ed4ec4a
 
     Returns
     -------
@@ -211,12 +207,8 @@
         ), "auto_merge with template_similarity requires a SortingAnalyzer with extension templates"
 
         templates = templates_ext.get_data(outputs="Templates")
-<<<<<<< HEAD
-        templates = templates.to_sparse(sorting_analyzer.sparsity)
-=======
         if sorting_analyzer.sparsity is not None:
             templates = templates.to_sparse(sorting_analyzer.sparsity)
->>>>>>> 6ed4ec4a
 
         templates_diff = compute_templates_diff(
             sorting,
@@ -442,19 +434,12 @@
     if isinstance(templates, Templates):
         adaptative_masks = (num_channels == None) and (templates.sparsity is not None)
         if templates.sparsity is not None:
-<<<<<<< HEAD
-            sparsity = templates.sparsity.mask
-        templates_array = templates.get_dense_templates()
-    else:
-        templates_array = templates
-=======
             sparsity_mask = templates.sparsity.mask
         templates_array = templates.get_dense_templates()
     else:
         templates_array = templates
         adaptative_masks = False
         sparsity_mask = None
->>>>>>> 6ed4ec4a
 
     templates_diff = np.full((n, n), np.nan, dtype="float64")
     for unit_ind1 in range(n):
@@ -468,13 +453,9 @@
             if not adaptative_masks:
                 chan_inds = np.argsort(np.max(np.abs(template1 + template2), axis=0))[::-1][:num_channels]
             else:
-<<<<<<< HEAD
-                chan_inds = np.intersect1d(np.where(sparsity[unit_ind1])[0], np.where(sparsity[unit_ind2])[0])
-=======
                 chan_inds = np.intersect1d(
                     np.flatnonzero(sparsity_mask[unit_ind1]), np.flatnonzero(sparsity_mask[unit_ind2])
                 )
->>>>>>> 6ed4ec4a
 
             template1 = template1[:, chan_inds]
             template2 = template2[:, chan_inds]
@@ -495,11 +476,7 @@
                 elif template_metric == "l2":
                     d = np.linalg.norm(temp1 - temp2) / norm
                 elif template_metric == "cosine":
-<<<<<<< HEAD
-                    d = min(1, 1 - np.sum(temp1 * temp2) / norm)
-=======
                     d = 1 - np.sum(temp1 * temp2) / norm
->>>>>>> 6ed4ec4a
                 all_shift_diff.append(d)
             templates_diff[unit_ind1, unit_ind2] = np.min(all_shift_diff)
 
